import json
import os
import unittest
from numpy.testing import assert_array_equal
import pandas as pd
from pint_pandas import PintArray as PA_

import ITR
from ITR.data.osc_units import ureg, Q_, M_, asPintSeries, requantify_df_from_columns
from ITR.configs import ColumnsConfig, TemperatureScoreConfig

from ITR.data.base_providers import EITargetProjector, BaseProviderProductionBenchmark, BaseProviderIntensityBenchmark
from ITR.data.template import TemplateProviderCompany
from ITR.data.data_warehouse import DataWarehouse
from ITR.interfaces import EScope, ETimeFrames, PortfolioCompany, IProductionBenchmarkScopes, IEIBenchmarkScopes
from ITR.temperature_score import TemperatureScore
from ITR.portfolio_aggregation import PortfolioAggregationMethod
from utils import assert_pint_series_equal, assert_pint_frame_equal


pd.options.display.width=999
pd.options.display.max_columns=99
pd.options.display.min_rows=30

class TestTemplateProviderV2(unittest.TestCase):
    """
    Test the excel template provider
    """

    def setUp(self) -> None:
        self.root = os.path.dirname(os.path.abspath(__file__))
        self.company_data_path = os.path.join(self.root, "inputs", "20220927 ITR V2 Sample Data.xlsx")
        # self.company_data_path = os.path.join(self.root, "inputs", "20230106 ITR V2 Sample Data.xlsx")
        self.template_company_data = TemplateProviderCompany(excel_path=self.company_data_path)
        # load production benchmarks
        self.benchmark_prod_json = os.path.join(self.root, "inputs", "json", "benchmark_production_OECM.json")
        with open(self.benchmark_prod_json) as json_file:
            parsed_json = json.load(json_file)
        prod_bms = IProductionBenchmarkScopes.parse_obj(parsed_json)
        self.base_production_bm = BaseProviderProductionBenchmark(production_benchmarks=prod_bms)

        # load intensity benchmarks
        self.benchmark_EI_json = os.path.join(self.root, "inputs", "json", "benchmark_EI_OECM_PC.json")
        with open(self.benchmark_EI_json) as json_file:
            parsed_json = json.load(json_file)
        ei_bms = IEIBenchmarkScopes.parse_obj(parsed_json)
        self.base_EI_bm = BaseProviderIntensityBenchmark(EI_benchmarks=ei_bms)

        self.data_warehouse = DataWarehouse(self.template_company_data, self.base_production_bm, self.base_EI_bm)
        self.company_ids = ["US00130H1059", "US26441C2044", "KR7005490008"]
        self.company_info_at_base_year = self.template_company_data.get_company_intensity_and_production_at_base_year(self.company_ids)


    def test_target_projections(self):
        comids = ['US00130H1059', 'US0185223007',
                  # 'US0138721065', 'US0158577090',
                  'US0188021085',
                  'US0236081024', 'US0255371017',
                  # 'US0298991011',
                  'US05351W1036',
                  # 'US05379B1070',
                  'US0921131092',
                  # 'CA1125851040',
                  'US1442851036', 'US1258961002', 'US2017231034',
                  'US18551QAA58', 'US2091151041', 'US2333311072', 'US25746U1097', 'US26441C2044',
                  'US29364G1031', 'US30034W1062',
                  'US30040W1080', 'US30161N1019', 'US3379321074',
                  'CA3495531079', 'US3737371050', 'US4198701009', 'US5526901096', 'US6703461052',
                  'US6362744095', 'US6680743050', 'US6708371033',
                  'US69331C1080',
                  'US69349H1077', 'KR7005490008',
                  ]
        company_data = self.template_company_data.get_company_data(comids)
        company_dict = {
            field : [ getattr(c, field) for c in company_data ]
            for field in [ ColumnsConfig.BASE_YEAR_PRODUCTION, ColumnsConfig.GHG_SCOPE12, ColumnsConfig.SECTOR, ColumnsConfig.REGION ]
        }
        company_dict[ColumnsConfig.SCOPE] = [ EScope.AnyScope ] * len(company_data)
        company_index = [ c.company_id for c in company_data ]
        company_sector_region_info = pd.DataFrame(company_dict, pd.Index(company_index, name='company_id'))
        bm_production_data = self.base_production_bm.get_company_projected_production(company_sector_region_info)
        # FIXME: We should pre-compute some of these target projections and make them reference data

        # AES won't converge because S1S2 is netzero in 2040 and S3 data netzero in 2050, then merged together.
        # When we try to re-create, the merged S1S2+S3 historic data is projected against a 2040-only target.

        selected_company_ids = [ 'US00130H1059', 'US26441C2044', 'KR7005490008' ]

        expected_data = pd.DataFrame({
            (selected_company_ids[0] ,'S1S2'): PA_([ 0.602, 0.5385, 0.4816, 0.4307, 0.3852, 0.3445, 0.3081, 0.2754,
            0.2462, 0.1972, 0.1578, 0.1258, 0.0998, 0.0786, 0.061, 0.0464, 0.0342, 0.0238,
            0.015, 0.013, 0.0111, 0.0094, 0.0078, 0.0063, 0.0049, 0.0035, 0.0023, 0.0011,
                                                    0.0 ], dtype='t CO2e/MWh'),
            (selected_company_ids[1], 'S1'): PA_([ 0.2987, 0.2744, 0.2519, 0.2311, 0.2118, 0.1939, 0.1774, 0.162,
            0.1477, 0.1344, 0.1221, 0.1106, 0.1, 0.0901, 0.0808, 0.0722, 0.0642, 0.0567,
            0.0497, 0.0432, 0.0371, 0.0314,  0.026,  0.021, 0.0163, 0.0118, 0.0077, 0.0037,
                                                   -0.0 ], dtype='t CO2e/MWh'),
            (selected_company_ids[2], 'S1S2'): PA_([2.0046, 1.9561, 1.9088, 1.8626, 1.8176, 1.7736, 1.7307, 1.6888,
            1.648, 1.5723, 1.5001, 1.4313, 1.3656, 1.3029, 1.243, 1.186, 1.1315, 1.0796,
            1.03, 0.8003, 0.6178, 0.4724, 0.3561, 0.2627, 0.1873, 0.126, 0.0759, 0.0345,
                                               -0.0], dtype='t CO2e/(t Steel)')
        })

        for c in company_data:
            if c.company_id not in selected_company_ids:
                continue
            expected_column = expected_data[c.company_id]
            scope_name = expected_column.columns[0]
            expected_projection = expected_column[scope_name]
            c_proj_targets = c.projected_targets[scope_name].projections
            if isinstance(c_proj_targets, pd.Series):
                c_proj_targets = c_proj_targets[c_proj_targets.index>=2022]
                assert_pint_series_equal(self, c_proj_targets, expected_projection, places=4)
            else:
                while c_proj_targets[0].year < 2022:
                    # c_proj_targets is a list of nasty BaseModel types so we cannot use Pandas asserters
                    c_proj_targets = c_proj_targets[1:]
                    assert [ITR.nominal_values(round(x.value.m_as(expected_projection.dtype.units),4)) for x in c_proj_targets] == expected_projection.pint.m.tolist()
<<<<<<< HEAD
            

=======
     
>>>>>>> c183e433
    def test_temp_score(self):
        df_portfolio = pd.read_excel(self.company_data_path, sheet_name="Portfolio")
        requantify_df_from_columns(df_portfolio, inplace=True)
        # df_portfolio = df_portfolio[df_portfolio.company_id=='US00130H1059']
        portfolio = ITR.utils.dataframe_to_portfolio(df_portfolio)

        temperature_score = TemperatureScore(               
            time_frames=[ETimeFrames.LONG],
            scopes=[EScope.S1S2],    
            aggregation_method=PortfolioAggregationMethod.WATS # Options for the aggregation method are WATS, TETS, AOTS, MOTS, EOTS, ECOTS, and ROTS.
        )

        try:
            portfolio_data = ITR.utils.get_data(self.data_warehouse, portfolio)
        except RuntimeWarning:
            assert False

        amended_portfolio = temperature_score.calculate(data_warehouse=self.data_warehouse, data=portfolio_data, portfolio=portfolio)
        print(amended_portfolio[['company_name', 'time_frame', 'scope', 'temperature_score']])

    def test_get_projected_value(self):
        company_ids = ["US00130H1059", "KR7005490008"]
        expected_data = pd.DataFrame([pd.Series(
            [767.9424440147617,
             670.6945556381868, 673.1392212423145, 674.5304806701733, 676.0177499692604, 677.6037527866383, 679.2912949309276, 681.083266835849, 682.9826460976751, 684.9925000888088, 687.1159886497745,
             689.3563668619705, 691.7169879036096, 694.2013059913407, 696.8128794101235, 699.5553736340013, 702.4325645405033, 705.4483417214807, 708.606711893272, 711.9118024091774, 715.3678648773108,
             718.9792788869904, 722.7505558469256, 726.6863429385525, 730.791427187973, 735.0707396600562, 739.5293597783664, 744.172519774691, 749.0056092720603, 754.0341800052599, 759.2639506829616,
             764.7008119957226],
            name='US0079031078', dtype='pint[t CO2/GWh]'),
                                      pd.Series(
            [2.4575180887731207,
             2.4377593432586617, 2.46092577581102, 2.4843590497760357, 2.5080621555037244, 2.53203811697784, 2.5562899921939826, 2.580820873541958, 2.605633888192434, 2.6307321984879453, 2.6561190023382943,
             2.6817975336203976, 2.707771062582624, 2.7340428962536856, 2.7606163788561187, 2.7874948922244167, 2.8146818562278657, 2.8421807291981303, 2.869995008361647, 2.898128230276882, 2.926583971276502,
             2.955365847914516, 2.9844775174184477, 3.013922678146586, 3.043705070050382, 3.073828475142039, 3.1042967179673644, 3.135113666083935, 3.1662832305446384, 3.1978093663866503, 3.2296960731259103,
             3.2619473952571574],
            name='KR7005490008',
            dtype='pint[t CO2/(t Steel)]')],
                                     index=company_ids)
        expected_data.columns = range(TemperatureScoreConfig.CONTROLS_CONFIG.base_year,
                                      TemperatureScoreConfig.CONTROLS_CONFIG.target_end_year + 1)
        trajectories = self.template_company_data.get_company_projected_trajectories(company_ids)
        assert_pint_frame_equal(self, trajectories.loc[:, EScope.S1S2, :], expected_data, places=4)

    def test_get_benchmark(self):
        # This test is a hot mess: the data are series of corp EI trajectories, which are company-specific
        # benchmarks are sector/region specific, and guide temperature scores, but we wouldn't expect
        # an exact match between the two except when the company's data was generated from the benchmark
        # (as test.utils.gen_company_data does).
        expected_data = pd.DataFrame([pd.Series([0.392,
                                                 0.347, 0.307, 0.272, 0.24, 0.213, 0.188, 0.149, 0.114, 0.0827, 0.0551,
                                                 0.030800000000000004, 0.030400000000000003, 0.03, 0.0296, 0.0293, 0.0289, 0.025, 0.0211, 0.0174, 0.0137,
                                                 0.0101, 0.0094, 0.00875, 0.00815, 0.00758, 0.00706, 0.00678, 0.00651, 0.00626, 0.00601,
                                                 0.00577], name='US00130H1059', dtype='pint[t CO2e/MWh]'),
                                      pd.Series([0.392,
                                                 0.347, 0.307, 0.272, 0.24, 0.213, 0.188, 0.149, 0.114, 0.0827, 0.0551,
                                                 0.030800000000000004, 0.030400000000000003, 0.03, 0.0296, 0.0293, 0.0289, 0.025, 0.0211, 0.0174, 0.0137,
                                                 0.0101, 0.0094, 0.00875, 0.00815, 0.00758, 0.00706, 0.00678, 0.00651, 0.00626, 0.00601,
                                                 0.00577], name='US26441C2044', dtype='pint[t CO2e/MWh]'),
                                      pd.Series([1.653,
                                                 1.571, 1.494, 1.421, 1.351, 1.284, 1.221, 1.098, 0.988, 0.889, 0.799,
                                                 0.719, 0.647, 0.583, 0.525, 0.472, 0.42499999999999993, 0.377, 0.33399999999999996, 0.29699999999999993, 0.263,
                                                 0.233, 0.206, 0.182, 0.16, 0.141, 0.125, 0.107, 0.09, 0.0734, 0.0573,
                                                 0.0416], name='KR7005490008', dtype='pint[t CO2e/(t Steel)]')
                                     ],
                                     index=self.company_ids)
        expected_data.columns = list(range(TemperatureScoreConfig.CONTROLS_CONFIG.base_year,
                                           TemperatureScoreConfig.CONTROLS_CONFIG.target_end_year + 1))
        benchmarks = self.base_EI_bm.get_SDA_intensity_benchmarks(self.company_info_at_base_year)
        assert_pint_frame_equal(self, benchmarks.loc[:, EScope.S1S2, :], expected_data)

    def test_get_projected_production(self):
        expected_data_2025 = pd.Series([Q_(88056.5336432, ureg('GWh')), Q_(241.762219, ureg('TWh')), Q_(38.710168585224, ureg('Mt Steel'))],
                                       index=self.company_ids,
                                       name=2025)
        production = self.base_production_bm.get_company_projected_production(self.company_info_at_base_year)[2025]
        # FIXME: this test is broken until we fix data for POSCO
        # Tricky beacuse productions are all sorts of types, not a PintArray, and when filled with uncertainties...this is not technically a pint series array!
        assert_pint_series_equal(self, production[:, EScope.S1S2].map(lambda x: Q_(ITR.nominal_values(x.m), x.u)), expected_data_2025, places=4)

    def test_get_cumulative_value(self):
        projected_emission = pd.DataFrame([[1.0, 2.0], [3.0, 4.0]], dtype='pint[t CO2/GJ]')
        projected_production = pd.DataFrame([[2.0, 4.0], [6.0, 8.0]], dtype='pint[GJ]')
        expected_data = pd.Series([10.0, 50.0], dtype='pint[t CO2]')
        emissions = self.data_warehouse._get_cumulative_emissions(projected_ei=projected_emission,
                                                                  projected_production=projected_production)
        assert_pint_series_equal(self, emissions.iloc[:, -1], expected_data)

    def test_get_company_data(self):
        # "US0079031078" and "US00724F1012" are both Electricity Utilities
        companies = self.data_warehouse.get_preprocessed_company_data(self.company_ids)
        company_1 = companies[2]
        company_2 = companies[6]
        self.assertEqual(company_1.company_name, "AES Corp.")
        self.assertEqual(company_2.company_name, "POSCO")
        self.assertEqual(company_1.company_id, "US00130H1059")
        self.assertEqual(company_2.company_id, "KR7005490008")
        self.assertAlmostEqual(ITR.nominal_values(company_1.ghg_s1s2.m_as('Mt CO2')), 57.666199999999996, places=7)
        self.assertAlmostEqual(ITR.nominal_values(company_2.ghg_s1s2.m_as('Mt CO2')), 93.40289000000001, places=7)
        self.assertAlmostEqual(ITR.nominal_values(company_1.cumulative_budget.m_as('Mt CO2')), 247.35955561917217, places=7)
        self.assertAlmostEqual(ITR.nominal_values(company_2.cumulative_budget.m_as('Mt CO2')), 671.322874458741, places=7)
        self.assertAlmostEqual(ITR.nominal_values(company_1.cumulative_target.m_as('Mt CO2')), 628.4206195499177, places=7)
        self.assertAlmostEqual(ITR.nominal_values(company_2.cumulative_target.m_as('Mt CO2')), 970.361209683652496, places=7)
        self.assertAlmostEqual(ITR.nominal_values(company_1.cumulative_trajectory.m_as('Mt CO2')), 2980.565984113794, places=7)
        self.assertAlmostEqual(ITR.nominal_values(company_2.cumulative_trajectory.m_as('Mt CO2')), 4182.135839585814, places=7)

    def test_get_value(self):
        expected_data = pd.Series([10189000000.0,
                                   25079000000.0,
                                   55955872344.1009],
                                  index=pd.Index(self.company_ids, name='company_id'),
                                  name='company_revenue').astype('pint[USD]')
        pd.testing.assert_series_equal(
            asPintSeries(self.template_company_data.get_value(company_ids=self.company_ids,
                                                              variable_name=ColumnsConfig.COMPANY_REVENUE)),
            expected_data)


if __name__ == "__main__":
    test = TestTemplateProviderV2()
    test.setUp()
    test.test_temp_score()
    test.test_target_projections()
    test.test_get_company_data()<|MERGE_RESOLUTION|>--- conflicted
+++ resolved
@@ -116,12 +116,7 @@
                     # c_proj_targets is a list of nasty BaseModel types so we cannot use Pandas asserters
                     c_proj_targets = c_proj_targets[1:]
                     assert [ITR.nominal_values(round(x.value.m_as(expected_projection.dtype.units),4)) for x in c_proj_targets] == expected_projection.pint.m.tolist()
-<<<<<<< HEAD
-            
-
-=======
-     
->>>>>>> c183e433
+
     def test_temp_score(self):
         df_portfolio = pd.read_excel(self.company_data_path, sheet_name="Portfolio")
         requantify_df_from_columns(df_portfolio, inplace=True)
