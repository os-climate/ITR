{
  "benchmark_temperature": "1.5 delta_degC",
  "benchmark_global_budget": "396 Gt CO2",
  "is_AFOLU_included": false,
  "S1": {
    "production_centric": true,
    "benchmarks": [
      {
        "sector": "Steel",
        "region": "Global",
        "benchmark_metric": "t CO2e/(t Steel)",
        "scenario name": "OECM 1.5 Degrees",
        "release date": "2022",
        "projections_nounits": [
          {
            "year": 2019,
            "value": 1.313
          },
          {
            "year": 2020,
            "value": 1.25
          },
          {
            "year": 2021,
            "value": 1.191
          },
          {
            "year": 2022,
            "value": 1.134
          },
          {
            "year": 2023,
            "value": 1.08
          },
          {
            "year": 2024,
            "value": 1.029
          },
          {
            "year": 2025,
            "value": 0.98
          },
          {
            "year": 2026,
            "value": 0.891
          },
          {
            "year": 2027,
            "value": 0.81
          },
          {
            "year": 2028,
            "value": 0.736
          },
          {
            "year": 2029,
            "value": 0.669
          },
          {
            "year": 2030,
            "value": 0.609
          },
          {
            "year": 2031,
            "value": 0.554
          },
          {
            "year": 2032,
            "value": 0.505
          },
          {
            "year": 2033,
            "value": 0.46
          },
          {
            "year": 2034,
            "value": 0.419
          },
          {
            "year": 2035,
            "value": 0.381
          },
          {
            "year": 2036,
            "value": 0.339
          },
          {
            "year": 2037,
            "value": 0.302
          },
          {
            "year": 2038,
            "value": 0.269
          },
          {
            "year": 2039,
            "value": 0.239
          },
          {
            "year": 2040,
            "value": 0.213
          },
          {
            "year": 2041,
            "value": 0.189
          },
          {
            "year": 2042,
            "value": 0.168
          },
          {
            "year": 2043,
            "value": 0.15
          },
          {
            "year": 2044,
            "value": 0.133
          },
          {
            "year": 2045,
            "value": 0.118
          },
          {
            "year": 2046,
            "value": 0.102
          },
          {
            "year": 2047,
            "value": 0.0863
          },
          {
            "year": 2048,
            "value": 0.071
          },
          {
            "year": 2049,
            "value": 0.0561
          },
          {
            "year": 2050,
            "value": 0.0416
          }
        ]
      },
      {
        "sector": "Steel",
        "region": "Europe",
        "benchmark_metric": "t CO2e/(t Steel)",
        "scenario name": "OECM 1.5 Degrees",
        "release date": "2022",
        "projections_nounits": [
          {
            "year": 2019,
            "value": 1.579
          },
          {
            "year": 2020,
            "value": 1.523
          },
          {
            "year": 2021,
            "value": 1.469
          },
          {
            "year": 2022,
            "value": 1.417
          },
          {
            "year": 2023,
            "value": 1.366
          },
          {
            "year": 2024,
            "value": 1.318
          },
          {
            "year": 2025,
            "value": 1.271
          },
          {
            "year": 2026,
            "value": 1.16
          },
          {
            "year": 2027,
            "value": 1.059
          },
          {
            "year": 2028,
            "value": 0.967
          },
          {
            "year": 2029,
            "value": 0.883
          },
          {
            "year": 2030,
            "value": 0.807
          },
          {
            "year": 2031,
            "value": 0.723
          },
          {
            "year": 2032,
            "value": 0.649
          },
          {
            "year": 2033,
            "value": 0.582
          },
          {
            "year": 2034,
            "value": 0.522
          },
          {
            "year": 2035,
            "value": 0.468
          },
          {
            "year": 2036,
            "value": 0.429
          },
          {
            "year": 2037,
            "value": 0.393
          },
          {
            "year": 2038,
            "value": 0.36
          },
          {
            "year": 2039,
            "value": 0.33
          },
          {
            "year": 2040,
            "value": 0.303
          },
          {
            "year": 2041,
            "value": 0.273
          },
          {
            "year": 2042,
            "value": 0.246
          },
          {
            "year": 2043,
            "value": 0.221
          },
          {
            "year": 2044,
            "value": 0.199
          },
          {
            "year": 2045,
            "value": 0.18
          },
          {
            "year": 2046,
            "value": 0.159
          },
          {
            "year": 2047,
            "value": 0.138
          },
          {
            "year": 2048,
            "value": 0.118
          },
          {
            "year": 2049,
            "value": 0.0988
          },
          {
            "year": 2050,
            "value": 0.08
          }
        ]
      },
      {
        "sector": "Steel",
        "region": "North America",
        "benchmark_metric": "t CO2e/(t Steel)",
        "scenario name": "OECM 1.5 Degrees",
        "release date": "2022",
        "projections_nounits": [
          {
            "year": 2019,
            "value": 1.809
          },
          {
            "year": 2020,
            "value": 1.712
          },
          {
            "year": 2021,
            "value": 1.619
          },
          {
            "year": 2022,
            "value": 1.532
          },
          {
            "year": 2023,
            "value": 1.45
          },
          {
            "year": 2024,
            "value": 1.372
          },
          {
            "year": 2025,
            "value": 1.298
          },
          {
            "year": 2026,
            "value": 1.178
          },
          {
            "year": 2027,
            "value": 1.068
          },
          {
            "year": 2028,
            "value": 0.969
          },
          {
            "year": 2029,
            "value": 0.88
          },
          {
            "year": 2030,
            "value": 0.798
          },
          {
            "year": 2031,
            "value": 0.732
          },
          {
            "year": 2032,
            "value": 0.671
          },
          {
            "year": 2033,
            "value": 0.616
          },
          {
            "year": 2034,
            "value": 0.565
          },
          {
            "year": 2035,
            "value": 0.518
          },
          {
            "year": 2036,
            "value": 0.461
          },
          {
            "year": 2037,
            "value": 0.41
          },
          {
            "year": 2038,
            "value": 0.365
          },
          {
            "year": 2039,
            "value": 0.325
          },
          {
            "year": 2040,
            "value": 0.289
          },
          {
            "year": 2041,
            "value": 0.261
          },
          {
            "year": 2042,
            "value": 0.236
          },
          {
            "year": 2043,
            "value": 0.213
          },
          {
            "year": 2044,
            "value": 0.193
          },
          {
            "year": 2045,
            "value": 0.174
          },
          {
            "year": 2046,
            "value": 0.154
          },
          {
            "year": 2047,
            "value": 0.135
          },
          {
            "year": 2048,
            "value": 0.116
          },
          {
            "year": 2049,
            "value": 0.0977
          },
          {
            "year": 2050,
            "value": 0.08
          }
        ]
      },
      {
        "sector": "Electricity Utilities",
        "region": "Global",
        "benchmark_metric": "t CO2e/MWh",
        "scenario name": "OECM 1.5 Degrees",
        "release date": "2022",
        "projections_nounits": [
          {
            "year": 2019,
            "value": 0.545
          },
          {
            "year": 2020,
            "value": 0.493
          },
          {
            "year": 2021,
            "value": 0.446
          },
          {
            "year": 2022,
            "value": 0.404
          },
          {
            "year": 2023,
            "value": 0.365
          },
          {
            "year": 2024,
            "value": 0.33
          },
          {
            "year": 2025,
            "value": 0.299
          },
          {
            "year": 2026,
            "value": 0.255
          },
          {
            "year": 2027,
            "value": 0.217
          },
          {
            "year": 2028,
            "value": 0.185
          },
          {
            "year": 2029,
            "value": 0.157
          },
          {
            "year": 2030,
            "value": 0.134
          },
          {
            "year": 2031,
            "value": 0.11
          },
          {
            "year": 2032,
            "value": 0.0896
          },
          {
            "year": 2033,
            "value": 0.0733
          },
          {
            "year": 2034,
            "value": 0.06
          },
          {
            "year": 2035,
            "value": 0.0491
          },
          {
            "year": 2036,
            "value": 0.0422
          },
          {
            "year": 2037,
            "value": 0.0362
          },
          {
            "year": 2038,
            "value": 0.0311
          },
          {
            "year": 2039,
            "value": 0.0267
          },
          {
            "year": 2040,
            "value": 0.023
          },
          {
            "year": 2041,
            "value": 0.0196
          },
          {
            "year": 2042,
            "value": 0.0164
          },
          {
            "year": 2043,
            "value": 0.0133
          },
          {
            "year": 2044,
            "value": 0.0103
          },
          {
            "year": 2045,
            "value": 0.0074
          },
          {
            "year": 2046,
            "value": 0.00584
          },
          {
            "year": 2047,
            "value": 0.00432
          },
          {
            "year": 2048,
            "value": 0.00284
          },
          {
            "year": 2049,
            "value": 0.0014
          },
          {
            "year": 2050,
            "value": 0
          }
        ]
      },
      {
        "sector": "Electricity Utilities",
        "region": "Europe",
        "benchmark_metric": "t CO2e/MWh",
        "scenario name": "OECM 1.5 Degrees",
        "release date": "2022",
        "projections_nounits": [
          {
            "year": 2019,
            "value": 0.275
          },
          {
            "year": 2020,
            "value": 0.253
          },
          {
            "year": 2021,
            "value": 0.233
          },
          {
            "year": 2022,
            "value": 0.214
          },
          {
            "year": 2023,
            "value": 0.197
          },
          {
            "year": 2024,
            "value": 0.181
          },
          {
            "year": 2025,
            "value": 0.166
          },
          {
            "year": 2026,
            "value": 0.142
          },
          {
            "year": 2027,
            "value": 0.12
          },
          {
            "year": 2028,
            "value": 0.103
          },
          {
            "year": 2029,
            "value": 0.0873
          },
          {
            "year": 2030,
            "value": 0.0743
          },
          {
            "year": 2031,
            "value": 0.0672
          },
          {
            "year": 2032,
            "value": 0.0608
          },
          {
            "year": 2033,
            "value": 0.0551
          },
          {
            "year": 2034,
            "value": 0.0498
          },
          {
            "year": 2035,
            "value": 0.0451
          },
          {
            "year": 2036,
            "value": 0.0399
          },
          {
            "year": 2037,
            "value": 0.0348
          },
          {
            "year": 2038,
            "value": 0.0298
          },
          {
            "year": 2039,
            "value": 0.0249
          },
          {
            "year": 2040,
            "value": 0.0201
          },
          {
            "year": 2041,
            "value": 0.0174
          },
          {
            "year": 2042,
            "value": 0.0147
          },
          {
            "year": 2043,
            "value": 0.012
          },
          {
            "year": 2044,
            "value": 0.00939
          },
          {
            "year": 2045,
            "value": 0.00675
          },
          {
            "year": 2046,
            "value": 0.00541
          },
          {
            "year": 2047,
            "value": 0.00406
          },
          {
            "year": 2048,
            "value": 0.00271
          },
          {
            "year": 2049,
            "value": 0.00136
          },
          {
            "year": 2050,
            "value": 0
          }
        ]
      },
      {
        "sector": "Electricity Utilities",
        "region": "North America",
        "benchmark_metric": "t CO2e/MWh",
        "scenario name": "OECM 1.5 Degrees",
        "release date": "2022",
        "projections_nounits": [
          {
            "year": 2019,
            "value": 0.386
          },
          {
            "year": 2020,
            "value": 0.342
          },
          {
            "year": 2021,
            "value": 0.302
          },
          {
            "year": 2022,
            "value": 0.267
          },
          {
            "year": 2023,
            "value": 0.236
          },
          {
            "year": 2024,
            "value": 0.209
          },
          {
            "year": 2025,
            "value": 0.185
          },
          {
            "year": 2026,
            "value": 0.146
          },
          {
            "year": 2027,
            "value": 0.112
          },
          {
            "year": 2028,
            "value": 0.0811
          },
          {
            "year": 2029,
            "value": 0.054
          },
          {
            "year": 2030,
            "value": 0.0301
          },
          {
            "year": 2031,
            "value": 0.0298
          },
          {
            "year": 2032,
            "value": 0.0295
          },
          {
            "year": 2033,
            "value": 0.0292
          },
          {
            "year": 2034,
            "value": 0.0288
          },
          {
            "year": 2035,
            "value": 0.0285
          },
          {
            "year": 2036,
            "value": 0.0247
          },
          {
            "year": 2037,
            "value": 0.0209
          },
          {
            "year": 2038,
            "value": 0.0172
          },
          {
            "year": 2039,
            "value": 0.0135
          },
          {
            "year": 2040,
            "value": 0.00999
          },
          {
            "year": 2041,
            "value": 0.0093
          },
          {
            "year": 2042,
            "value": 0.00865
          },
          {
            "year": 2043,
            "value": 0.00806
          },
          {
            "year": 2044,
            "value": 0.0075
          },
          {
            "year": 2045,
            "value": 0.00698
          },
          {
            "year": 2046,
            "value": 0.00671
          },
          {
            "year": 2047,
            "value": 0.00645
          },
          {
            "year": 2048,
            "value": 0.00619
          },
          {
            "year": 2049,
            "value": 0.00595
          },
          {
            "year": 2050,
            "value": 0.00572
          }
        ]
      },
      {
        "sector": "Gas Utilities",
        "region": "Global",
        "benchmark_metric": "t CO2e/GJ",
        "scenario name": "OECM 1.5 Degrees",
        "release date": "2022",
        "projections_nounits": [
          {
            "year": 2019,
            "value": 0.0649
          },
          {
            "year": 2020,
            "value": 0.0645
          },
          {
            "year": 2021,
            "value": 0.0642
          },
          {
            "year": 2022,
            "value": 0.0639
          },
          {
            "year": 2023,
            "value": 0.0636
          },
          {
            "year": 2024,
            "value": 0.0633
          },
          {
            "year": 2025,
            "value": 0.063
          },
          {
            "year": 2026,
            "value": 0.0625
          },
          {
            "year": 2027,
            "value": 0.062
          },
          {
            "year": 2028,
            "value": 0.0615
          },
          {
            "year": 2029,
            "value": 0.061
          },
          {
            "year": 2030,
            "value": 0.0605
          },
          {
            "year": 2031,
            "value": 0.0592
          },
          {
            "year": 2032,
            "value": 0.0579
          },
          {
            "year": 2033,
            "value": 0.0566
          },
          {
            "year": 2034,
            "value": 0.0554
          },
          {
            "year": 2035,
            "value": 0.0542
          },
          {
            "year": 2036,
            "value": 0.052
          },
          {
            "year": 2037,
            "value": 0.0498
          },
          {
            "year": 2038,
            "value": 0.0477
          },
          {
            "year": 2039,
            "value": 0.0458
          },
          {
            "year": 2040,
            "value": 0.0439
          },
          {
            "year": 2041,
            "value": 0.0415
          },
          {
            "year": 2042,
            "value": 0.0386
          },
          {
            "year": 2043,
            "value": 0.0351
          },
          {
            "year": 2044,
            "value": 0.031
          },
          {
            "year": 2045,
            "value": 0.0262
          },
          {
            "year": 2046,
            "value": 0.0228
          },
          {
            "year": 2047,
            "value": 0.0186
          },
          {
            "year": 2048,
            "value": 0.0138
          },
          {
            "year": 2049,
            "value": 0.00813
          },
          {
            "year": 2050,
            "value": 0.00154
          }
        ]
      },
      {
        "sector": "Gas Utilities",
        "region": "Europe",
        "benchmark_metric": "t CO2e/GJ",
        "scenario name": "OECM 1.5 Degrees",
        "release date": "2022",
        "projections_nounits": [
          {
            "year": 2019,
            "value": 0.0648
          },
          {
            "year": 2020,
            "value": 0.0645
          },
          {
            "year": 2021,
            "value": 0.0643
          },
          {
            "year": 2022,
            "value": 0.064
          },
          {
            "year": 2023,
            "value": 0.0638
          },
          {
            "year": 2024,
            "value": 0.0635
          },
          {
            "year": 2025,
            "value": 0.0633
          },
          {
            "year": 2026,
            "value": 0.0628
          },
          {
            "year": 2027,
            "value": 0.0623
          },
          {
            "year": 2028,
            "value": 0.0618
          },
          {
            "year": 2029,
            "value": 0.0613
          },
          {
            "year": 2030,
            "value": 0.0608
          },
          {
            "year": 2031,
            "value": 0.06
          },
          {
            "year": 2032,
            "value": 0.0591
          },
          {
            "year": 2033,
            "value": 0.0583
          },
          {
            "year": 2034,
            "value": 0.0574
          },
          {
            "year": 2035,
            "value": 0.0566
          },
          {
            "year": 2036,
            "value": 0.0543
          },
          {
            "year": 2037,
            "value": 0.052
          },
          {
            "year": 2038,
            "value": 0.0499
          },
          {
            "year": 2039,
            "value": 0.0478
          },
          {
            "year": 2040,
            "value": 0.0458
          },
          {
            "year": 2041,
            "value": 0.0437
          },
          {
            "year": 2042,
            "value": 0.0407
          },
          {
            "year": 2043,
            "value": 0.0367
          },
          {
            "year": 2044,
            "value": 0.0314
          },
          {
            "year": 2045,
            "value": 0.0248
          },
          {
            "year": 2046,
            "value": 0.0211
          },
          {
            "year": 2047,
            "value": 0.0169
          },
          {
            "year": 2048,
            "value": 0.0121
          },
          {
            "year": 2049,
            "value": 0.00681
          },
          {
            "year": 2050,
            "value": 0.000861
          }
        ]
      },
      {
        "sector": "Gas Utilities",
        "region": "North America",
        "benchmark_metric": "t CO2e/GJ",
        "scenario name": "OECM 1.5 Degrees",
        "release date": "2022",
        "projections_nounits": [
          {
            "year": 2019,
            "value": 0.0625
          },
          {
            "year": 2020,
            "value": 0.0625
          },
          {
            "year": 2021,
            "value": 0.0626
          },
          {
            "year": 2022,
            "value": 0.0626
          },
          {
            "year": 2023,
            "value": 0.0626
          },
          {
            "year": 2024,
            "value": 0.0626
          },
          {
            "year": 2025,
            "value": 0.0626
          },
          {
            "year": 2026,
            "value": 0.0621
          },
          {
            "year": 2027,
            "value": 0.0616
          },
          {
            "year": 2028,
            "value": 0.0611
          },
          {
            "year": 2029,
            "value": 0.0606
          },
          {
            "year": 2030,
            "value": 0.0601
          },
          {
            "year": 2031,
            "value": 0.0587
          },
          {
            "year": 2032,
            "value": 0.0573
          },
          {
            "year": 2033,
            "value": 0.056
          },
          {
            "year": 2034,
            "value": 0.0546
          },
          {
            "year": 2035,
            "value": 0.0534
          },
          {
            "year": 2036,
            "value": 0.0509
          },
          {
            "year": 2037,
            "value": 0.0485
          },
          {
            "year": 2038,
            "value": 0.0462
          },
          {
            "year": 2039,
            "value": 0.0441
          },
          {
            "year": 2040,
            "value": 0.042
          },
          {
            "year": 2041,
            "value": 0.0399
          },
          {
            "year": 2042,
            "value": 0.038
          },
          {
            "year": 2043,
            "value": 0.0361
          },
          {
            "year": 2044,
            "value": 0.0343
          },
          {
            "year": 2045,
            "value": 0.0326
          },
          {
            "year": 2046,
            "value": 0.031
          },
          {
            "year": 2047,
            "value": 0.0295
          },
          {
            "year": 2048,
            "value": 0.0281
          },
          {
            "year": 2049,
            "value": 0.0267
          },
          {
            "year": 2050,
            "value": 0.0254
          }
        ]
      },
      {
        "sector": "Utilities",
        "region": "Global",
        "benchmark_metric": "t CO2e/GJ",
        "scenario name": "OECM 1.5 Degrees",
        "release date": "2022",
        "projections_nounits": [
          {
            "year": 2019,
            "value": 0.101
          },
          {
            "year": 2020,
            "value": 0.0954
          },
          {
            "year": 2021,
            "value": 0.0902
          },
          {
            "year": 2022,
            "value": 0.0853
          },
          {
            "year": 2023,
            "value": 0.0807
          },
          {
            "year": 2024,
            "value": 0.0763
          },
          {
            "year": 2025,
            "value": 0.0721
          },
          {
            "year": 2026,
            "value": 0.0665
          },
          {
            "year": 2027,
            "value": 0.0613
          },
          {
            "year": 2028,
            "value": 0.0565
          },
          {
            "year": 2029,
            "value": 0.0521
          },
          {
            "year": 2030,
            "value": 0.0481
          },
          {
            "year": 2031,
            "value": 0.0431
          },
          {
            "year": 2032,
            "value": 0.0386
          },
          {
            "year": 2033,
            "value": 0.0346
          },
          {
            "year": 2034,
            "value": 0.031
          },
          {
            "year": 2035,
            "value": 0.0277
          },
          {
            "year": 2036,
            "value": 0.025
          },
          {
            "year": 2037,
            "value": 0.0225
          },
          {
            "year": 2038,
            "value": 0.0203
          },
          {
            "year": 2039,
            "value": 0.0183
          },
          {
            "year": 2040,
            "value": 0.0165
          },
          {
            "year": 2041,
            "value": 0.0145
          },
          {
            "year": 2042,
            "value": 0.0126
          },
          {
            "year": 2043,
            "value": 0.0107
          },
          {
            "year": 2044,
            "value": 0.00872
          },
          {
            "year": 2045,
            "value": 0.00677
          },
          {
            "year": 2046,
            "value": 0.00546
          },
          {
            "year": 2047,
            "value": 0.00415
          },
          {
            "year": 2048,
            "value": 0.00284
          },
          {
            "year": 2049,
            "value": 0.00152
          },
          {
            "year": 2050,
            "value": 0.000211
          }
        ]
      },
      {
        "sector": "Utilities",
        "region": "Europe",
        "benchmark_metric": "t CO2e/GJ",
        "scenario name": "OECM 1.5 Degrees",
        "release date": "2022",
        "projections_nounits": [
          {
            "year": 2019,
            "value": 0.0695
          },
          {
            "year": 2020,
            "value": 0.0669
          },
          {
            "year": 2021,
            "value": 0.0643
          },
          {
            "year": 2022,
            "value": 0.0619
          },
          {
            "year": 2023,
            "value": 0.0595
          },
          {
            "year": 2024,
            "value": 0.0573
          },
          {
            "year": 2025,
            "value": 0.0551
          },
          {
            "year": 2026,
            "value": 0.0513
          },
          {
            "year": 2027,
            "value": 0.0479
          },
          {
            "year": 2028,
            "value": 0.0446
          },
          {
            "year": 2029,
            "value": 0.0416
          },
          {
            "year": 2030,
            "value": 0.0387
          },
          {
            "year": 2031,
            "value": 0.0362
          },
          {
            "year": 2032,
            "value": 0.0338
          },
          {
            "year": 2033,
            "value": 0.0316
          },
          {
            "year": 2034,
            "value": 0.0296
          },
          {
            "year": 2035,
            "value": 0.0277
          },
          {
            "year": 2036,
            "value": 0.0247
          },
          {
            "year": 2037,
            "value": 0.0221
          },
          {
            "year": 2038,
            "value": 0.0197
          },
          {
            "year": 2039,
            "value": 0.0176
          },
          {
            "year": 2040,
            "value": 0.0157
          },
          {
            "year": 2041,
            "value": 0.0139
          },
          {
            "year": 2042,
            "value": 0.0119
          },
          {
            "year": 2043,
            "value": 0.00995
          },
          {
            "year": 2044,
            "value": 0.0079
          },
          {
            "year": 2045,
            "value": 0.00577
          },
          {
            "year": 2046,
            "value": 0.00468
          },
          {
            "year": 2047,
            "value": 0.00357
          },
          {
            "year": 2048,
            "value": 0.00244
          },
          {
            "year": 2049,
            "value": 0.00129
          },
          {
            "year": 2050,
            "value": 0.000117
          }
        ]
      },
      {
        "sector": "Utilities",
        "region": "North America",
        "benchmark_metric": "t CO2e/GJ",
        "scenario name": "OECM 1.5 Degrees",
        "release date": "2022",
        "projections_nounits": [
          {
            "year": 2019,
            "value": 0.0787
          },
          {
            "year": 2020,
            "value": 0.0747
          },
          {
            "year": 2021,
            "value": 0.0709
          },
          {
            "year": 2022,
            "value": 0.0674
          },
          {
            "year": 2023,
            "value": 0.064
          },
          {
            "year": 2024,
            "value": 0.0608
          },
          {
            "year": 2025,
            "value": 0.0577
          },
          {
            "year": 2026,
            "value": 0.0517
          },
          {
            "year": 2027,
            "value": 0.0455
          },
          {
            "year": 2028,
            "value": 0.0391
          },
          {
            "year": 2029,
            "value": 0.0324
          },
          {
            "year": 2030,
            "value": 0.0255
          },
          {
            "year": 2031,
            "value": 0.0244
          },
          {
            "year": 2032,
            "value": 0.0234
          },
          {
            "year": 2033,
            "value": 0.0224
          },
          {
            "year": 2034,
            "value": 0.0214
          },
          {
            "year": 2035,
            "value": 0.0205
          },
          {
            "year": 2036,
            "value": 0.0186
          },
          {
            "year": 2037,
            "value": 0.0166
          },
          {
            "year": 2038,
            "value": 0.0146
          },
          {
            "year": 2039,
            "value": 0.0125
          },
          {
            "year": 2040,
            "value": 0.0104
          },
          {
            "year": 2041,
            "value": 0.00947
          },
          {
            "year": 2042,
            "value": 0.00861
          },
          {
            "year": 2043,
            "value": 0.00783
          },
          {
            "year": 2044,
            "value": 0.00712
          },
          {
            "year": 2045,
            "value": 0.00648
          },
          {
            "year": 2046,
            "value": 0.00606
          },
          {
            "year": 2047,
            "value": 0.00566
          },
          {
            "year": 2048,
            "value": 0.00529
          },
          {
            "year": 2049,
            "value": 0.00495
          },
          {
            "year": 2050,
            "value": 0.00462
          }
        ]
      },
      {
        "sector": "Oil & Gas",
        "region": "Global",
        "benchmark_metric": "t CO2e/GJ",
        "scenario name": "OECM 1.5 Degrees",
        "release date": "2022",
        "projections_nounits": [
          {
            "year": 2019,
            "value": 0.0666
          },
          {
            "year": 2020,
            "value": 0.0643
          },
          {
            "year": 2021,
            "value": 0.062
          },
          {
            "year": 2022,
            "value": 0.0597
          },
          {
            "year": 2023,
            "value": 0.0576
          },
          {
            "year": 2024,
            "value": 0.0556
          },
          {
            "year": 2025,
            "value": 0.0536
          },
          {
            "year": 2026,
            "value": 0.05
          },
          {
            "year": 2027,
            "value": 0.0466
          },
          {
            "year": 2028,
            "value": 0.0435
          },
          {
            "year": 2029,
            "value": 0.0405
          },
          {
            "year": 2030,
            "value": 0.0378
          },
          {
            "year": 2031,
            "value": 0.0341
          },
          {
            "year": 2032,
            "value": 0.0307
          },
          {
            "year": 2033,
            "value": 0.0277
          },
          {
            "year": 2034,
            "value": 0.0249
          },
          {
            "year": 2035,
            "value": 0.0224
          },
          {
            "year": 2036,
            "value": 0.02
          },
          {
            "year": 2037,
            "value": 0.0178
          },
          {
            "year": 2038,
            "value": 0.0159
          },
          {
            "year": 2039,
            "value": 0.0142
          },
          {
            "year": 2040,
            "value": 0.0126
          },
          {
            "year": 2041,
            "value": 0.0104
          },
          {
            "year": 2042,
            "value": 0.00809
          },
          {
            "year": 2043,
            "value": 0.00578
          },
          {
            "year": 2044,
            "value": 0.00345
          },
          {
            "year": 2045,
            "value": 0.0011
          },
          {
            "year": 2046,
            "value": 0.00118
          },
          {
            "year": 2047,
            "value": 0.00127
          },
          {
            "year": 2048,
            "value": 0.00136
          },
          {
            "year": 2049,
            "value": 0.00146
          },
          {
            "year": 2050,
            "value": 0.00157
          }
        ]
      },
      {
        "sector": "Oil & Gas",
        "region": "Europe",
        "benchmark_metric": "t CO2e/GJ",
        "scenario name": "OECM 1.5 Degrees",
        "release date": "2022",
        "projections_nounits": [
          {
            "year": 2019,
            "value": 0.0577
          },
          {
            "year": 2020,
            "value": 0.0553
          },
          {
            "year": 2021,
            "value": 0.0529
          },
          {
            "year": 2022,
            "value": 0.0507
          },
          {
            "year": 2023,
            "value": 0.0485
          },
          {
            "year": 2024,
            "value": 0.0464
          },
          {
            "year": 2025,
            "value": 0.0445
          },
          {
            "year": 2026,
            "value": 0.0413
          },
          {
            "year": 2027,
            "value": 0.0384
          },
          {
            "year": 2028,
            "value": 0.0356
          },
          {
            "year": 2029,
            "value": 0.0331
          },
          {
            "year": 2030,
            "value": 0.0307
          },
          {
            "year": 2031,
            "value": 0.0289
          },
          {
            "year": 2032,
            "value": 0.0272
          },
          {
            "year": 2033,
            "value": 0.0256
          },
          {
            "year": 2034,
            "value": 0.024
          },
          {
            "year": 2035,
            "value": 0.0226
          },
          {
            "year": 2036,
            "value": 0.0211
          },
          {
            "year": 2037,
            "value": 0.0197
          },
          {
            "year": 2038,
            "value": 0.0184
          },
          {
            "year": 2039,
            "value": 0.0172
          },
          {
            "year": 2040,
            "value": 0.0161
          },
          {
            "year": 2041,
            "value": 0.0133
          },
          {
            "year": 2042,
            "value": 0.0104
          },
          {
            "year": 2043,
            "value": 0.00733
          },
          {
            "year": 2044,
            "value": 0.00417
          },
          {
            "year": 2045,
            "value": 0.000892
          },
          {
            "year": 2046,
            "value": 0.000932
          },
          {
            "year": 2047,
            "value": 0.000975
          },
          {
            "year": 2048,
            "value": 0.00102
          },
          {
            "year": 2049,
            "value": 0.00107
          },
          {
            "year": 2050,
            "value": 0.00111
          }
        ]
      },
      {
        "sector": "Oil & Gas",
        "region": "North America",
        "benchmark_metric": "t CO2e/GJ",
        "scenario name": "OECM 1.5 Degrees",
        "release date": "2022",
        "projections_nounits": [
          {
            "year": 2019,
            "value": 0.0628
          },
          {
            "year": 2020,
            "value": 0.0602
          },
          {
            "year": 2021,
            "value": 0.0577
          },
          {
            "year": 2022,
            "value": 0.0553
          },
          {
            "year": 2023,
            "value": 0.0531
          },
          {
            "year": 2024,
            "value": 0.0509
          },
          {
            "year": 2025,
            "value": 0.0488
          },
          {
            "year": 2026,
            "value": 0.0452
          },
          {
            "year": 2027,
            "value": 0.0411
          },
          {
            "year": 2028,
            "value": 0.0366
          },
          {
            "year": 2029,
            "value": 0.0316
          },
          {
            "year": 2030,
            "value": 0.0259
          },
          {
            "year": 2031,
            "value": 0.0246
          },
          {
            "year": 2032,
            "value": 0.0234
          },
          {
            "year": 2033,
            "value": 0.0223
          },
          {
            "year": 2034,
            "value": 0.0212
          },
          {
            "year": 2035,
            "value": 0.0201
          },
          {
            "year": 2036,
            "value": 0.0184
          },
          {
            "year": 2037,
            "value": 0.0168
          },
          {
            "year": 2038,
            "value": 0.0154
          },
          {
            "year": 2039,
            "value": 0.0141
          },
          {
            "year": 2040,
            "value": 0.0129
          },
          {
            "year": 2041,
            "value": 0.0107
          },
          {
            "year": 2042,
            "value": 0.00848
          },
          {
            "year": 2043,
            "value": 0.00625
          },
          {
            "year": 2044,
            "value": 0.004
          },
          {
            "year": 2045,
            "value": 0.00173
          },
          {
            "year": 2046,
            "value": 0.00235
          },
          {
            "year": 2047,
            "value": 0.00318
          },
          {
            "year": 2048,
            "value": 0.00432
          },
          {
            "year": 2049,
            "value": 0.00585
          },
          {
            "year": 2050,
            "value": 0.00793
          }
        ]
      },
      {
        "sector": "Autos",
        "region": "Global",
        "benchmark_metric": "g CO2e/pkm",
        "scenario name": "OECM 1.5 Degrees",
        "release date": "2022",
        "projections_nounits": [
          {
            "year": 2019,
            "value": 640.27
          },
          {
            "year": 2020,
            "value": 650.77
          },
          {
            "year": 2021,
            "value": 661.44
          },
          {
            "year": 2022,
            "value": 672.29
          },
          {
            "year": 2023,
            "value": 683.31
          },
          {
            "year": 2024,
            "value": 694.52
          },
          {
            "year": 2025,
            "value": 705.91
          },
          {
            "year": 2026,
            "value": 675.18
          },
          {
            "year": 2027,
            "value": 645.79
          },
          {
            "year": 2028,
            "value": 617.68
          },
          {
            "year": 2029,
            "value": 590.79
          },
          {
            "year": 2030,
            "value": 565.07
          },
          {
            "year": 2031,
            "value": 474.61
          },
          {
            "year": 2032,
            "value": 384.39
          },
          {
            "year": 2033,
            "value": 294.4
          },
          {
            "year": 2034,
            "value": 204.65
          },
          {
            "year": 2035,
            "value": 115.13
          },
          {
            "year": 2036,
            "value": 102.73
          },
          {
            "year": 2037,
            "value": 90.388
          },
          {
            "year": 2038,
            "value": 78.114
          },
          {
            "year": 2039,
            "value": 65.904
          },
          {
            "year": 2040,
            "value": 53.759
          },
          {
            "year": 2041,
            "value": 44.586
          },
          {
            "year": 2042,
            "value": 35.455
          },
          {
            "year": 2043,
            "value": 26.366
          },
          {
            "year": 2044,
            "value": 17.319
          },
          {
            "year": 2045,
            "value": 8.312
          },
          {
            "year": 2046,
            "value": 6.65
          },
          {
            "year": 2047,
            "value": 4.987
          },
          {
            "year": 2048,
            "value": 3.325
          },
          {
            "year": 2049,
            "value": 1.662
          },
          {
            "year": 2050,
            "value": 0
          }
        ]
      },
      {
        "sector": "Autos",
        "region": "Europe",
        "benchmark_metric": "g CO2e/pkm",
        "scenario name": "OECM 1.5 Degrees",
        "release date": "2022",
        "projections_nounits": [
          {
            "year": 2019,
            "value": 95.948
          },
          {
            "year": 2020,
            "value": 98.893
          },
          {
            "year": 2021,
            "value": 97.556
          },
          {
            "year": 2022,
            "value": 96.237
          },
          {
            "year": 2023,
            "value": 94.937
          },
          {
            "year": 2024,
            "value": 93.654
          },
          {
            "year": 2025,
            "value": 92.388
          },
          {
            "year": 2026,
            "value": 77.6
          },
          {
            "year": 2027,
            "value": 62.347
          },
          {
            "year": 2028,
            "value": 46.616
          },
          {
            "year": 2029,
            "value": 30.398
          },
          {
            "year": 2030,
            "value": 13.681
          },
          {
            "year": 2031,
            "value": 11.104
          },
          {
            "year": 2032,
            "value": 8.533
          },
          {
            "year": 2033,
            "value": 5.97
          },
          {
            "year": 2034,
            "value": 3.413
          },
          {
            "year": 2035,
            "value": 0.862
          },
          {
            "year": 2036,
            "value": 0.741
          },
          {
            "year": 2037,
            "value": 0.62
          },
          {
            "year": 2038,
            "value": 0.499
          },
          {
            "year": 2039,
            "value": 0.38
          },
          {
            "year": 2040,
            "value": 0.26
          },
          {
            "year": 2041,
            "value": 0.208
          },
          {
            "year": 2042,
            "value": 0.156
          },
          {
            "year": 2043,
            "value": 0.104
          },
          {
            "year": 2044,
            "value": 0.0521
          },
          {
            "year": 2045,
            "value": 0
          },
          {
            "year": 2046,
            "value": 0
          },
          {
            "year": 2047,
            "value": 0
          },
          {
            "year": 2048,
            "value": 0
          },
          {
            "year": 2049,
            "value": 0
          },
          {
            "year": 2050,
            "value": 0
          }
        ]
      },
      {
        "sector": "Autos",
        "region": "North America",
        "benchmark_metric": "g CO2e/pkm",
        "scenario name": "OECM 1.5 Degrees",
        "release date": "2022",
        "projections_nounits": [
          {
            "year": 2019,
            "value": 187.55
          },
          {
            "year": 2020,
            "value": 186.87
          },
          {
            "year": 2021,
            "value": 186.19
          },
          {
            "year": 2022,
            "value": 185.51
          },
          {
            "year": 2023,
            "value": 184.84
          },
          {
            "year": 2024,
            "value": 184.17
          },
          {
            "year": 2025,
            "value": 183.5
          },
          {
            "year": 2026,
            "value": 155.55
          },
          {
            "year": 2027,
            "value": 126.72
          },
          {
            "year": 2028,
            "value": 96.984
          },
          {
            "year": 2029,
            "value": 66.326
          },
          {
            "year": 2030,
            "value": 34.723
          },
          {
            "year": 2031,
            "value": 28.125
          },
          {
            "year": 2032,
            "value": 21.543
          },
          {
            "year": 2033,
            "value": 14.979
          },
          {
            "year": 2034,
            "value": 8.432
          },
          {
            "year": 2035,
            "value": 1.902
          },
          {
            "year": 2036,
            "value": 1.582
          },
          {
            "year": 2037,
            "value": 1.264
          },
          {
            "year": 2038,
            "value": 0.947
          },
          {
            "year": 2039,
            "value": 0.632
          },
          {
            "year": 2040,
            "value": 0.319
          },
          {
            "year": 2041,
            "value": 0.255
          },
          {
            "year": 2042,
            "value": 0.192
          },
          {
            "year": 2043,
            "value": 0.128
          },
          {
            "year": 2044,
            "value": 0.0638
          },
          {
            "year": 2045,
            "value": 0
          },
          {
            "year": 2046,
            "value": 0
          },
          {
            "year": 2047,
            "value": 0
          },
          {
            "year": 2048,
            "value": 0
          },
          {
            "year": 2049,
            "value": 0
          },
          {
            "year": 2050,
            "value": 0
          }
        ]
      },
      {
        "sector": "Trucking",
        "region": "Global",
        "benchmark_metric": "g CO2e/tkm",
        "scenario name": "OECM 1.5 Degrees",
        "release date": "2022",
        "projections_nounits": [
          {
            "year": 2019,
            "value": 911.86
          },
          {
            "year": 2020,
            "value": 875.62
          },
          {
            "year": 2021,
            "value": 840.82
          },
          {
            "year": 2022,
            "value": 807.4
          },
          {
            "year": 2023,
            "value": 775.31
          },
          {
            "year": 2024,
            "value": 744.5
          },
          {
            "year": 2025,
            "value": 714.91
          },
          {
            "year": 2026,
            "value": 710.58
          },
          {
            "year": 2027,
            "value": 706.28
          },
          {
            "year": 2028,
            "value": 702.0
          },
          {
            "year": 2029,
            "value": 697.75
          },
          {
            "year": 2030,
            "value": 693.52
          },
          {
            "year": 2031,
            "value": 608.87
          },
          {
            "year": 2032,
            "value": 520.73
          },
          {
            "year": 2033,
            "value": 429.02
          },
          {
            "year": 2034,
            "value": 333.61
          },
          {
            "year": 2035,
            "value": 234.41
          },
          {
            "year": 2036,
            "value": 210.03
          },
          {
            "year": 2037,
            "value": 185.12
          },
          {
            "year": 2038,
            "value": 159.66
          },
          {
            "year": 2039,
            "value": 133.65
          },
          {
            "year": 2040,
            "value": 107.07
          },
          {
            "year": 2041,
            "value": 85.658
          },
          {
            "year": 2042,
            "value": 64.244
          },
          {
            "year": 2043,
            "value": 42.829
          },
          {
            "year": 2044,
            "value": 21.415
          },
          {
            "year": 2045,
            "value": 0
          },
          {
            "year": 2046,
            "value": 0
          },
          {
            "year": 2047,
            "value": 0
          },
          {
            "year": 2048,
            "value": 0
          },
          {
            "year": 2049,
            "value": 0
          },
          {
            "year": 2050,
            "value": 0
          }
        ]
      },
      {
        "sector": "Trucking",
        "region": "Europe",
        "benchmark_metric": "g CO2e/tkm",
        "scenario name": "OECM 1.5 Degrees",
        "release date": "2022",
        "projections_nounits": [
          {
            "year": 2019,
            "value": 136.65
          },
          {
            "year": 2020,
            "value": 140.22
          },
          {
            "year": 2021,
            "value": 123.37
          },
          {
            "year": 2022,
            "value": 108.56
          },
          {
            "year": 2023,
            "value": 95.516
          },
          {
            "year": 2024,
            "value": 84.043
          },
          {
            "year": 2025,
            "value": 73.948
          },
          {
            "year": 2026,
            "value": 65.329
          },
          {
            "year": 2027,
            "value": 56.362
          },
          {
            "year": 2028,
            "value": 47.037
          },
          {
            "year": 2029,
            "value": 37.344
          },
          {
            "year": 2030,
            "value": 27.272
          },
          {
            "year": 2031,
            "value": 23.876
          },
          {
            "year": 2032,
            "value": 20.34
          },
          {
            "year": 2033,
            "value": 16.661
          },
          {
            "year": 2034,
            "value": 12.834
          },
          {
            "year": 2035,
            "value": 8.854
          },
          {
            "year": 2036,
            "value": 7.253
          },
          {
            "year": 2037,
            "value": 5.617
          },
          {
            "year": 2038,
            "value": 3.945
          },
          {
            "year": 2039,
            "value": 2.239
          },
          {
            "year": 2040,
            "value": 0.495
          },
          {
            "year": 2041,
            "value": 0.396
          },
          {
            "year": 2042,
            "value": 0.297
          },
          {
            "year": 2043,
            "value": 0.198
          },
          {
            "year": 2044,
            "value": 0.0991
          },
          {
            "year": 2045,
            "value": 0
          },
          {
            "year": 2046,
            "value": 0
          },
          {
            "year": 2047,
            "value": 0
          },
          {
            "year": 2048,
            "value": 0
          },
          {
            "year": 2049,
            "value": 0
          },
          {
            "year": 2050,
            "value": 0
          }
        ]
      },
      {
        "sector": "Trucking",
        "region": "North America",
        "benchmark_metric": "g CO2e/tkm",
        "scenario name": "OECM 1.5 Degrees",
        "release date": "2022",
        "projections_nounits": [
          {
            "year": 2019,
            "value": 267.1
          },
          {
            "year": 2020,
            "value": 248.58
          },
          {
            "year": 2021,
            "value": 229.3
          },
          {
            "year": 2022,
            "value": 209.24
          },
          {
            "year": 2023,
            "value": 188.37
          },
          {
            "year": 2024,
            "value": 166.68
          },
          {
            "year": 2025,
            "value": 144.14
          },
          {
            "year": 2026,
            "value": 128.83
          },
          {
            "year": 2027,
            "value": 112.89
          },
          {
            "year": 2028,
            "value": 96.309
          },
          {
            "year": 2029,
            "value": 79.072
          },
          {
            "year": 2030,
            "value": 61.156
          },
          {
            "year": 2031,
            "value": 53.318
          },
          {
            "year": 2032,
            "value": 45.159
          },
          {
            "year": 2033,
            "value": 36.67
          },
          {
            "year": 2034,
            "value": 27.84
          },
          {
            "year": 2035,
            "value": 18.66
          },
          {
            "year": 2036,
            "value": 15.265
          },
          {
            "year": 2037,
            "value": 11.797
          },
          {
            "year": 2038,
            "value": 8.255
          },
          {
            "year": 2039,
            "value": 4.637
          },
          {
            "year": 2040,
            "value": 0.942
          },
          {
            "year": 2041,
            "value": 0.753
          },
          {
            "year": 2042,
            "value": 0.565
          },
          {
            "year": 2043,
            "value": 0.377
          },
          {
            "year": 2044,
            "value": 0.188
          },
          {
            "year": 2045,
            "value": 0
          },
          {
            "year": 2046,
            "value": 0
          },
          {
            "year": 2047,
            "value": 0
          },
          {
            "year": 2048,
            "value": 0
          },
          {
            "year": 2049,
            "value": 0
          },
          {
            "year": 2050,
            "value": 0
          }
        ]
      },
      {
        "sector": "Aluminum",
        "region": "Global",
        "benchmark_metric": "t CO2e/(t Aluminum)",
        "scenario name": "OECM 1.5 Degrees",
        "release date": "2022",
        "projections_nounits": [
          {
            "year": 2019,
            "value": 5.633
          },
          {
            "year": 2020,
            "value": 5.317
          },
          {
            "year": 2021,
            "value": 5.019
          },
          {
            "year": 2022,
            "value": 4.738
          },
          {
            "year": 2023,
            "value": 4.472
          },
          {
            "year": 2024,
            "value": 4.222
          },
          {
            "year": 2025,
            "value": 3.985
          },
          {
            "year": 2026,
            "value": 3.775
          },
          {
            "year": 2027,
            "value": 3.576
          },
          {
            "year": 2028,
            "value": 3.387
          },
          {
            "year": 2029,
            "value": 3.209
          },
          {
            "year": 2030,
            "value": 3.039
          },
          {
            "year": 2031,
            "value": 2.958
          },
          {
            "year": 2032,
            "value": 2.879
          },
          {
            "year": 2033,
            "value": 2.802
          },
          {
            "year": 2034,
            "value": 2.727
          },
          {
            "year": 2035,
            "value": 2.654
          },
          {
            "year": 2036,
            "value": 2.586
          },
          {
            "year": 2037,
            "value": 2.52
          },
          {
            "year": 2038,
            "value": 2.456
          },
          {
            "year": 2039,
            "value": 2.393
          },
          {
            "year": 2040,
            "value": 2.332
          },
          {
            "year": 2041,
            "value": 2.291
          },
          {
            "year": 2042,
            "value": 2.251
          },
          {
            "year": 2043,
            "value": 2.211
          },
          {
            "year": 2044,
            "value": 2.172
          },
          {
            "year": 2045,
            "value": 2.134
          },
          {
            "year": 2046,
            "value": 2.098
          },
          {
            "year": 2047,
            "value": 2.063
          },
          {
            "year": 2048,
            "value": 2.029
          },
          {
            "year": 2049,
            "value": 1.995
          },
          {
            "year": 2050,
            "value": 1.962
          }
        ]
      },
      {
        "sector": "Aluminum",
        "region": "Europe",
        "benchmark_metric": "t CO2e/(t Aluminum)",
        "scenario name": "OECM 1.5 Degrees",
        "release date": "2022",
        "projections_nounits": [
          {
            "year": 2019,
            "value": 13.905
          },
          {
            "year": 2020,
            "value": 13.023
          },
          {
            "year": 2021,
            "value": 12.196
          },
          {
            "year": 2022,
            "value": 11.422
          },
          {
            "year": 2023,
            "value": 10.697
          },
          {
            "year": 2024,
            "value": 10.018
          },
          {
            "year": 2025,
            "value": 9.382
          },
          {
            "year": 2026,
            "value": 8.187
          },
          {
            "year": 2027,
            "value": 7.144
          },
          {
            "year": 2028,
            "value": 6.234
          },
          {
            "year": 2029,
            "value": 5.44
          },
          {
            "year": 2030,
            "value": 4.748
          },
          {
            "year": 2031,
            "value": 4.586
          },
          {
            "year": 2032,
            "value": 4.43
          },
          {
            "year": 2033,
            "value": 4.279
          },
          {
            "year": 2034,
            "value": 4.134
          },
          {
            "year": 2035,
            "value": 3.993
          },
          {
            "year": 2036,
            "value": 3.98
          },
          {
            "year": 2037,
            "value": 3.967
          },
          {
            "year": 2038,
            "value": 3.955
          },
          {
            "year": 2039,
            "value": 3.942
          },
          {
            "year": 2040,
            "value": 3.929
          },
          {
            "year": 2041,
            "value": 3.937
          },
          {
            "year": 2042,
            "value": 3.945
          },
          {
            "year": 2043,
            "value": 3.953
          },
          {
            "year": 2044,
            "value": 3.961
          },
          {
            "year": 2045,
            "value": 3.969
          },
          {
            "year": 2046,
            "value": 3.983
          },
          {
            "year": 2047,
            "value": 3.996
          },
          {
            "year": 2048,
            "value": 4.01
          },
          {
            "year": 2049,
            "value": 4.024
          },
          {
            "year": 2050,
            "value": 4.038
          }
        ]
      },
      {
        "sector": "Aluminum",
        "region": "North America",
        "benchmark_metric": "t CO2e/(t Aluminum)",
        "scenario name": "OECM 1.5 Degrees",
        "release date": "2022",
        "projections_nounits": [
          {
            "year": 2019,
            "value": 25.16
          },
          {
            "year": 2020,
            "value": 23.053
          },
          {
            "year": 2021,
            "value": 21.123
          },
          {
            "year": 2022,
            "value": 19.354
          },
          {
            "year": 2023,
            "value": 17.733
          },
          {
            "year": 2024,
            "value": 16.248
          },
          {
            "year": 2025,
            "value": 14.887
          },
          {
            "year": 2026,
            "value": 13.183
          },
          {
            "year": 2027,
            "value": 11.492
          },
          {
            "year": 2028,
            "value": 9.812
          },
          {
            "year": 2029,
            "value": 8.146
          },
          {
            "year": 2030,
            "value": 6.492
          },
          {
            "year": 2031,
            "value": 6.292
          },
          {
            "year": 2032,
            "value": 6.098
          },
          {
            "year": 2033,
            "value": 5.91
          },
          {
            "year": 2034,
            "value": 5.728
          },
          {
            "year": 2035,
            "value": 5.551
          },
          {
            "year": 2036,
            "value": 5.525
          },
          {
            "year": 2037,
            "value": 5.499
          },
          {
            "year": 2038,
            "value": 5.474
          },
          {
            "year": 2039,
            "value": 5.448
          },
          {
            "year": 2040,
            "value": 5.423
          },
          {
            "year": 2041,
            "value": 5.475
          },
          {
            "year": 2042,
            "value": 5.527
          },
          {
            "year": 2043,
            "value": 5.58
          },
          {
            "year": 2044,
            "value": 5.634
          },
          {
            "year": 2045,
            "value": 5.688
          },
          {
            "year": 2046,
            "value": 5.746
          },
          {
            "year": 2047,
            "value": 5.804
          },
          {
            "year": 2048,
            "value": 5.862
          },
          {
            "year": 2049,
            "value": 5.921
          },
          {
            "year": 2050,
            "value": 5.981
          }
        ]
      },
      {
        "sector": "Cement",
        "region": "Global",
        "benchmark_metric": "t CO2e/(t Cement)",
        "scenario name": "OECM 1.5 Degrees",
        "release date": "2022",
        "projections_nounits": [
          {
            "year": 2019,
            "value": 0.59
          },
          {
            "year": 2020,
            "value": 0.564
          },
          {
            "year": 2021,
            "value": 0.54
          },
          {
            "year": 2022,
            "value": 0.516
          },
          {
            "year": 2023,
            "value": 0.494
          },
          {
            "year": 2024,
            "value": 0.473
          },
          {
            "year": 2025,
            "value": 0.452
          },
          {
            "year": 2026,
            "value": 0.435
          },
          {
            "year": 2027,
            "value": 0.419
          },
          {
            "year": 2028,
            "value": 0.403
          },
          {
            "year": 2029,
            "value": 0.388
          },
          {
            "year": 2030,
            "value": 0.374
          },
          {
            "year": 2031,
            "value": 0.36
          },
          {
            "year": 2032,
            "value": 0.347
          },
          {
            "year": 2033,
            "value": 0.334
          },
          {
            "year": 2034,
            "value": 0.322
          },
          {
            "year": 2035,
            "value": 0.31
          },
          {
            "year": 2036,
            "value": 0.297
          },
          {
            "year": 2037,
            "value": 0.284
          },
          {
            "year": 2038,
            "value": 0.272
          },
          {
            "year": 2039,
            "value": 0.26
          },
          {
            "year": 2040,
            "value": 0.249
          },
          {
            "year": 2041,
            "value": 0.237
          },
          {
            "year": 2042,
            "value": 0.226
          },
          {
            "year": 2043,
            "value": 0.215
          },
          {
            "year": 2044,
            "value": 0.204
          },
          {
            "year": 2045,
            "value": 0.194
          },
          {
            "year": 2046,
            "value": 0.183
          },
          {
            "year": 2047,
            "value": 0.172
          },
          {
            "year": 2048,
            "value": 0.162
          },
          {
            "year": 2049,
            "value": 0.153
          },
          {
            "year": 2050,
            "value": 0.144
          }
        ]
      },
      {
        "sector": "Cement",
        "region": "Europe",
        "benchmark_metric": "t CO2e/(t Cement)",
        "scenario name": "OECM 1.5 Degrees",
        "release date": "2022",
        "projections_nounits": [
          {
            "year": 2019,
            "value": 0.513
          },
          {
            "year": 2020,
            "value": 0.502
          },
          {
            "year": 2021,
            "value": 0.492
          },
          {
            "year": 2022,
            "value": 0.481
          },
          {
            "year": 2023,
            "value": 0.471
          },
          {
            "year": 2024,
            "value": 0.462
          },
          {
            "year": 2025,
            "value": 0.452
          },
          {
            "year": 2026,
            "value": 0.434
          },
          {
            "year": 2027,
            "value": 0.416
          },
          {
            "year": 2028,
            "value": 0.4
          },
          {
            "year": 2029,
            "value": 0.384
          },
          {
            "year": 2030,
            "value": 0.368
          },
          {
            "year": 2031,
            "value": 0.352
          },
          {
            "year": 2032,
            "value": 0.337
          },
          {
            "year": 2033,
            "value": 0.322
          },
          {
            "year": 2034,
            "value": 0.308
          },
          {
            "year": 2035,
            "value": 0.295
          },
          {
            "year": 2036,
            "value": 0.285
          },
          {
            "year": 2037,
            "value": 0.275
          },
          {
            "year": 2038,
            "value": 0.266
          },
          {
            "year": 2039,
            "value": 0.257
          },
          {
            "year": 2040,
            "value": 0.248
          },
          {
            "year": 2041,
            "value": 0.236
          },
          {
            "year": 2042,
            "value": 0.225
          },
          {
            "year": 2043,
            "value": 0.214
          },
          {
            "year": 2044,
            "value": 0.204
          },
          {
            "year": 2045,
            "value": 0.194
          },
          {
            "year": 2046,
            "value": 0.183
          },
          {
            "year": 2047,
            "value": 0.172
          },
          {
            "year": 2048,
            "value": 0.162
          },
          {
            "year": 2049,
            "value": 0.153
          },
          {
            "year": 2050,
            "value": 0.144
          }
        ]
      },
      {
        "sector": "Cement",
        "region": "North America",
        "benchmark_metric": "t CO2e/(t Cement)",
        "scenario name": "OECM 1.5 Degrees",
        "release date": "2022",
        "projections_nounits": [
          {
            "year": 2019,
            "value": 0.658
          },
          {
            "year": 2020,
            "value": 0.642
          },
          {
            "year": 2021,
            "value": 0.627
          },
          {
            "year": 2022,
            "value": 0.613
          },
          {
            "year": 2023,
            "value": 0.598
          },
          {
            "year": 2024,
            "value": 0.584
          },
          {
            "year": 2025,
            "value": 0.571
          },
          {
            "year": 2026,
            "value": 0.54
          },
          {
            "year": 2027,
            "value": 0.51
          },
          {
            "year": 2028,
            "value": 0.482
          },
          {
            "year": 2029,
            "value": 0.456
          },
          {
            "year": 2030,
            "value": 0.431
          },
          {
            "year": 2031,
            "value": 0.414
          },
          {
            "year": 2032,
            "value": 0.397
          },
          {
            "year": 2033,
            "value": 0.381
          },
          {
            "year": 2034,
            "value": 0.366
          },
          {
            "year": 2035,
            "value": 0.351
          },
          {
            "year": 2036,
            "value": 0.331
          },
          {
            "year": 2037,
            "value": 0.312
          },
          {
            "year": 2038,
            "value": 0.294
          },
          {
            "year": 2039,
            "value": 0.277
          },
          {
            "year": 2040,
            "value": 0.261
          },
          {
            "year": 2041,
            "value": 0.249
          },
          {
            "year": 2042,
            "value": 0.236
          },
          {
            "year": 2043,
            "value": 0.225
          },
          {
            "year": 2044,
            "value": 0.214
          },
          {
            "year": 2045,
            "value": 0.203
          },
          {
            "year": 2046,
            "value": 0.192
          },
          {
            "year": 2047,
            "value": 0.18
          },
          {
            "year": 2048,
            "value": 0.17
          },
          {
            "year": 2049,
            "value": 0.16
          },
          {
            "year": 2050,
            "value": 0.151
          }
        ]
      },
      {
        "sector": "Construction Buildings",
        "region": "Global",
        "benchmark_metric": "t CO2e/(million USD)",
        "scenario name": "OECM 1.5 Degrees",
        "release date": "2022",
        "projections_nounits": [
          {
            "year": 2019,
            "value": 59.294
          },
          {
            "year": 2020,
            "value": 52.939
          },
          {
            "year": 2021,
            "value": 47.266
          },
          {
            "year": 2022,
            "value": 42.2
          },
          {
            "year": 2023,
            "value": 37.677
          },
          {
            "year": 2024,
            "value": 33.639
          },
          {
            "year": 2025,
            "value": 30.034
          },
          {
            "year": 2026,
            "value": 26.81
          },
          {
            "year": 2027,
            "value": 23.932
          },
          {
            "year": 2028,
            "value": 21.364
          },
          {
            "year": 2029,
            "value": 19.07
          },
          {
            "year": 2030,
            "value": 17.024
          },
          {
            "year": 2031,
            "value": 15.328
          },
          {
            "year": 2032,
            "value": 13.801
          },
          {
            "year": 2033,
            "value": 12.426
          },
          {
            "year": 2034,
            "value": 11.188
          },
          {
            "year": 2035,
            "value": 10.074
          },
          {
            "year": 2036,
            "value": 8.869
          },
          {
            "year": 2037,
            "value": 7.808
          },
          {
            "year": 2038,
            "value": 6.874
          },
          {
            "year": 2039,
            "value": 6.052
          },
          {
            "year": 2040,
            "value": 5.328
          },
          {
            "year": 2041,
            "value": 4.567
          },
          {
            "year": 2042,
            "value": 3.915
          },
          {
            "year": 2043,
            "value": 3.356
          },
          {
            "year": 2044,
            "value": 2.876
          },
          {
            "year": 2045,
            "value": 2.466
          },
          {
            "year": 2046,
            "value": 1.925
          },
          {
            "year": 2047,
            "value": 1.409
          },
          {
            "year": 2048,
            "value": 0.917
          },
          {
            "year": 2049,
            "value": 0.447
          },
          {
            "year": 2050,
            "value": 0
          }
        ]
      },
      {
        "sector": "Construction Buildings",
        "region": "Europe",
        "benchmark_metric": "t CO2e/(million USD)",
        "scenario name": "OECM 1.5 Degrees",
        "release date": "2022",
        "projections_nounits": [
          {
            "year": 2019,
            "value": 41.211
          },
          {
            "year": 2020,
            "value": 39.126
          },
          {
            "year": 2021,
            "value": 37.146
          },
          {
            "year": 2022,
            "value": 35.267
          },
          {
            "year": 2023,
            "value": 33.483
          },
          {
            "year": 2024,
            "value": 31.789
          },
          {
            "year": 2025,
            "value": 30.181
          },
          {
            "year": 2026,
            "value": 27.124
          },
          {
            "year": 2027,
            "value": 24.377
          },
          {
            "year": 2028,
            "value": 21.908
          },
          {
            "year": 2029,
            "value": 19.689
          },
          {
            "year": 2030,
            "value": 17.695
          },
          {
            "year": 2031,
            "value": 15.48
          },
          {
            "year": 2032,
            "value": 13.543
          },
          {
            "year": 2033,
            "value": 11.847
          },
          {
            "year": 2034,
            "value": 10.364
          },
          {
            "year": 2035,
            "value": 9.067
          },
          {
            "year": 2036,
            "value": 8.3
          },
          {
            "year": 2037,
            "value": 7.598
          },
          {
            "year": 2038,
            "value": 6.955
          },
          {
            "year": 2039,
            "value": 6.367
          },
          {
            "year": 2040,
            "value": 5.828
          },
          {
            "year": 2041,
            "value": 5.152
          },
          {
            "year": 2042,
            "value": 4.49
          },
          {
            "year": 2043,
            "value": 3.844
          },
          {
            "year": 2044,
            "value": 3.213
          },
          {
            "year": 2045,
            "value": 2.598
          },
          {
            "year": 2046,
            "value": 2.054
          },
          {
            "year": 2047,
            "value": 1.523
          },
          {
            "year": 2048,
            "value": 1.004
          },
          {
            "year": 2049,
            "value": 0.496
          },
          {
            "year": 2050,
            "value": 0
          }
        ]
      },
      {
        "sector": "Construction Buildings",
        "region": "North America",
        "benchmark_metric": "t CO2e/(million USD)",
        "scenario name": "OECM 1.5 Degrees",
        "release date": "2022",
        "projections_nounits": [
          {
            "year": 2019,
            "value": 46.039
          },
          {
            "year": 2020,
            "value": 42.265
          },
          {
            "year": 2021,
            "value": 38.8
          },
          {
            "year": 2022,
            "value": 35.619
          },
          {
            "year": 2023,
            "value": 32.699
          },
          {
            "year": 2024,
            "value": 30.018
          },
          {
            "year": 2025,
            "value": 27.557
          },
          {
            "year": 2026,
            "value": 24.077
          },
          {
            "year": 2027,
            "value": 20.723
          },
          {
            "year": 2028,
            "value": 17.49
          },
          {
            "year": 2029,
            "value": 14.376
          },
          {
            "year": 2030,
            "value": 11.376
          },
          {
            "year": 2031,
            "value": 10.81
          },
          {
            "year": 2032,
            "value": 10.273
          },
          {
            "year": 2033,
            "value": 9.762
          },
          {
            "year": 2034,
            "value": 9.276
          },
          {
            "year": 2035,
            "value": 8.815
          },
          {
            "year": 2036,
            "value": 7.62
          },
          {
            "year": 2037,
            "value": 6.468
          },
          {
            "year": 2038,
            "value": 5.358
          },
          {
            "year": 2039,
            "value": 4.289
          },
          {
            "year": 2040,
            "value": 3.26
          },
          {
            "year": 2041,
            "value": 2.822
          },
          {
            "year": 2042,
            "value": 2.443
          },
          {
            "year": 2043,
            "value": 2.115
          },
          {
            "year": 2044,
            "value": 1.831
          },
          {
            "year": 2045,
            "value": 1.585
          },
          {
            "year": 2046,
            "value": 1.292
          },
          {
            "year": 2047,
            "value": 1.01
          },
          {
            "year": 2048,
            "value": 0.737
          },
          {
            "year": 2049,
            "value": 0.474
          },
          {
            "year": 2050,
            "value": 0.221
          }
        ]
      },
      {
        "sector": "Residential Buildings",
        "region": "Global",
        "benchmark_metric": "t CO2e/(million m**2)",
        "scenario name": "OECM 1.5 Degrees",
        "release date": "2022",
        "projections_nounits": [
          {
            "year": 2019,
            "value": 9139.6
          },
          {
            "year": 2020,
            "value": 8699.2
          },
          {
            "year": 2021,
            "value": 8280.1
          },
          {
            "year": 2022,
            "value": 7881.1
          },
          {
            "year": 2023,
            "value": 7501.3
          },
          {
            "year": 2024,
            "value": 7139.9
          },
          {
            "year": 2025,
            "value": 6795.8
          },
          {
            "year": 2026,
            "value": 6440.6
          },
          {
            "year": 2027,
            "value": 6104.0
          },
          {
            "year": 2028,
            "value": 5785.0
          },
          {
            "year": 2029,
            "value": 5482.6
          },
          {
            "year": 2030,
            "value": 5196.1
          },
          {
            "year": 2031,
            "value": 4942.2
          },
          {
            "year": 2032,
            "value": 4700.7
          },
          {
            "year": 2033,
            "value": 4471.1
          },
          {
            "year": 2034,
            "value": 4252.6
          },
          {
            "year": 2035,
            "value": 4044.8
          },
          {
            "year": 2036,
            "value": 3827.0
          },
          {
            "year": 2037,
            "value": 3620.9
          },
          {
            "year": 2038,
            "value": 3425.8
          },
          {
            "year": 2039,
            "value": 3241.3
          },
          {
            "year": 2040,
            "value": 3066.7
          },
          {
            "year": 2041,
            "value": 2888.5
          },
          {
            "year": 2042,
            "value": 2720.6
          },
          {
            "year": 2043,
            "value": 2562.5
          },
          {
            "year": 2044,
            "value": 2413.5
          },
          {
            "year": 2045,
            "value": 2273.3
          },
          {
            "year": 2046,
            "value": 2117.5
          },
          {
            "year": 2047,
            "value": 1972.4
          },
          {
            "year": 2048,
            "value": 1837.2
          },
          {
            "year": 2049,
            "value": 1711.3
          },
          {
            "year": 2050,
            "value": 1594.1
          }
        ]
      },
      {
        "sector": "Residential Buildings",
        "region": "Europe",
        "benchmark_metric": "t CO2e/(million m**2)",
        "scenario name": "OECM 1.5 Degrees",
        "release date": "2022",
        "projections_nounits": [
          {
            "year": 2019,
            "value": 5454.2
          },
          {
            "year": 2020,
            "value": 5357.0
          },
          {
            "year": 2021,
            "value": 5261.5
          },
          {
            "year": 2022,
            "value": 5167.7
          },
          {
            "year": 2023,
            "value": 5075.6
          },
          {
            "year": 2024,
            "value": 4985.1
          },
          {
            "year": 2025,
            "value": 4896.3
          },
          {
            "year": 2026,
            "value": 4690.1
          },
          {
            "year": 2027,
            "value": 4492.7
          },
          {
            "year": 2028,
            "value": 4303.5
          },
          {
            "year": 2029,
            "value": 4122.3
          },
          {
            "year": 2030,
            "value": 3948.7
          },
          {
            "year": 2031,
            "value": 3776.7
          },
          {
            "year": 2032,
            "value": 3612.2
          },
          {
            "year": 2033,
            "value": 3454.8
          },
          {
            "year": 2034,
            "value": 3304.3
          },
          {
            "year": 2035,
            "value": 3160.4
          },
          {
            "year": 2036,
            "value": 3074.1
          },
          {
            "year": 2037,
            "value": 2990.2
          },
          {
            "year": 2038,
            "value": 2908.5
          },
          {
            "year": 2039,
            "value": 2829.1
          },
          {
            "year": 2040,
            "value": 2751.8
          },
          {
            "year": 2041,
            "value": 2640.1
          },
          {
            "year": 2042,
            "value": 2532.8
          },
          {
            "year": 2043,
            "value": 2430.0
          },
          {
            "year": 2044,
            "value": 2331.3
          },
          {
            "year": 2045,
            "value": 2236.6
          },
          {
            "year": 2046,
            "value": 2134.2
          },
          {
            "year": 2047,
            "value": 2036.6
          },
          {
            "year": 2048,
            "value": 1943.3
          },
          {
            "year": 2049,
            "value": 1854.4
          },
          {
            "year": 2050,
            "value": 1769.5
          }
        ]
      },
      {
        "sector": "Residential Buildings",
        "region": "North America",
        "benchmark_metric": "t CO2e/(million m**2)",
        "scenario name": "OECM 1.5 Degrees",
        "release date": "2022",
        "projections_nounits": [
          {
            "year": 2019,
            "value": 2809.8
          },
          {
            "year": 2020,
            "value": 2718.4
          },
          {
            "year": 2021,
            "value": 2630.0
          },
          {
            "year": 2022,
            "value": 2544.5
          },
          {
            "year": 2023,
            "value": 2461.8
          },
          {
            "year": 2024,
            "value": 2381.7
          },
          {
            "year": 2025,
            "value": 2304.3
          },
          {
            "year": 2026,
            "value": 2133.9
          },
          {
            "year": 2027,
            "value": 1976.1
          },
          {
            "year": 2028,
            "value": 1830.0
          },
          {
            "year": 2029,
            "value": 1694.6
          },
          {
            "year": 2030,
            "value": 1569.3
          },
          {
            "year": 2031,
            "value": 1507.6
          },
          {
            "year": 2032,
            "value": 1448.3
          },
          {
            "year": 2033,
            "value": 1391.4
          },
          {
            "year": 2034,
            "value": 1336.7
          },
          {
            "year": 2035,
            "value": 1284.2
          },
          {
            "year": 2036,
            "value": 1197.5
          },
          {
            "year": 2037,
            "value": 1116.6
          },
          {
            "year": 2038,
            "value": 1041.3
          },
          {
            "year": 2039,
            "value": 970.98
          },
          {
            "year": 2040,
            "value": 905.44
          },
          {
            "year": 2041,
            "value": 862.29
          },
          {
            "year": 2042,
            "value": 821.2
          },
          {
            "year": 2043,
            "value": 782.07
          },
          {
            "year": 2044,
            "value": 744.8
          },
          {
            "year": 2045,
            "value": 709.31
          },
          {
            "year": 2046,
            "value": 671.63
          },
          {
            "year": 2047,
            "value": 635.96
          },
          {
            "year": 2048,
            "value": 602.18
          },
          {
            "year": 2049,
            "value": 570.19
          },
          {
            "year": 2050,
            "value": 539.91
          }
        ]
      },
      {
        "sector": "Commercial Buildings",
        "region": "Global",
        "benchmark_metric": "t CO2e/(million m**2)",
        "scenario name": "OECM 1.5 Degrees",
        "release date": "2022",
        "projections_nounits": [
          {
            "year": 2019,
            "value": 9139.6
          },
          {
            "year": 2020,
            "value": 8699.2
          },
          {
            "year": 2021,
            "value": 8280.1
          },
          {
            "year": 2022,
            "value": 7881.1
          },
          {
            "year": 2023,
            "value": 7501.3
          },
          {
            "year": 2024,
            "value": 7139.9
          },
          {
            "year": 2025,
            "value": 6795.8
          },
          {
            "year": 2026,
            "value": 6440.6
          },
          {
            "year": 2027,
            "value": 6104.0
          },
          {
            "year": 2028,
            "value": 5785.0
          },
          {
            "year": 2029,
            "value": 5482.6
          },
          {
            "year": 2030,
            "value": 5196.1
          },
          {
            "year": 2031,
            "value": 4942.2
          },
          {
            "year": 2032,
            "value": 4700.7
          },
          {
            "year": 2033,
            "value": 4471.1
          },
          {
            "year": 2034,
            "value": 4252.6
          },
          {
            "year": 2035,
            "value": 4044.8
          },
          {
            "year": 2036,
            "value": 3827.0
          },
          {
            "year": 2037,
            "value": 3620.9
          },
          {
            "year": 2038,
            "value": 3425.8
          },
          {
            "year": 2039,
            "value": 3241.3
          },
          {
            "year": 2040,
            "value": 3066.7
          },
          {
            "year": 2041,
            "value": 2888.5
          },
          {
            "year": 2042,
            "value": 2720.6
          },
          {
            "year": 2043,
            "value": 2562.5
          },
          {
            "year": 2044,
            "value": 2413.5
          },
          {
            "year": 2045,
            "value": 2273.3
          },
          {
            "year": 2046,
            "value": 2117.5
          },
          {
            "year": 2047,
            "value": 1972.4
          },
          {
            "year": 2048,
            "value": 1837.2
          },
          {
            "year": 2049,
            "value": 1711.3
          },
          {
            "year": 2050,
            "value": 1594.1
          }
        ]
      },
      {
        "sector": "Commercial Buildings",
        "region": "Europe",
        "benchmark_metric": "t CO2e/(million m**2)",
        "scenario name": "OECM 1.5 Degrees",
        "release date": "2022",
        "projections_nounits": [
          {
            "year": 2019,
            "value": 5454.2
          },
          {
            "year": 2020,
            "value": 5357.0
          },
          {
            "year": 2021,
            "value": 5261.5
          },
          {
            "year": 2022,
            "value": 5167.7
          },
          {
            "year": 2023,
            "value": 5075.6
          },
          {
            "year": 2024,
            "value": 4985.1
          },
          {
            "year": 2025,
            "value": 4896.3
          },
          {
            "year": 2026,
            "value": 4690.1
          },
          {
            "year": 2027,
            "value": 4492.7
          },
          {
            "year": 2028,
            "value": 4303.5
          },
          {
            "year": 2029,
            "value": 4122.3
          },
          {
            "year": 2030,
            "value": 3948.7
          },
          {
            "year": 2031,
            "value": 3776.7
          },
          {
            "year": 2032,
            "value": 3612.2
          },
          {
            "year": 2033,
            "value": 3454.8
          },
          {
            "year": 2034,
            "value": 3304.3
          },
          {
            "year": 2035,
            "value": 3160.4
          },
          {
            "year": 2036,
            "value": 3074.1
          },
          {
            "year": 2037,
            "value": 2990.2
          },
          {
            "year": 2038,
            "value": 2908.5
          },
          {
            "year": 2039,
            "value": 2829.1
          },
          {
            "year": 2040,
            "value": 2751.8
          },
          {
            "year": 2041,
            "value": 2640.1
          },
          {
            "year": 2042,
            "value": 2532.8
          },
          {
            "year": 2043,
            "value": 2430.0
          },
          {
            "year": 2044,
            "value": 2331.3
          },
          {
            "year": 2045,
            "value": 2236.6
          },
          {
            "year": 2046,
            "value": 2134.2
          },
          {
            "year": 2047,
            "value": 2036.6
          },
          {
            "year": 2048,
            "value": 1943.3
          },
          {
            "year": 2049,
            "value": 1854.4
          },
          {
            "year": 2050,
            "value": 1769.5
          }
        ]
      },
      {
        "sector": "Commercial Buildings",
        "region": "North America",
        "benchmark_metric": "t CO2e/(million m**2)",
        "scenario name": "OECM 1.5 Degrees",
        "release date": "2022",
        "projections_nounits": [
          {
            "year": 2019,
            "value": 2809.8
          },
          {
            "year": 2020,
            "value": 2718.4
          },
          {
            "year": 2021,
            "value": 2630.0
          },
          {
            "year": 2022,
            "value": 2544.5
          },
          {
            "year": 2023,
            "value": 2461.8
          },
          {
            "year": 2024,
            "value": 2381.7
          },
          {
            "year": 2025,
            "value": 2304.3
          },
          {
            "year": 2026,
            "value": 2133.9
          },
          {
            "year": 2027,
            "value": 1976.1
          },
          {
            "year": 2028,
            "value": 1830.0
          },
          {
            "year": 2029,
            "value": 1694.6
          },
          {
            "year": 2030,
            "value": 1569.3
          },
          {
            "year": 2031,
            "value": 1507.6
          },
          {
            "year": 2032,
            "value": 1448.3
          },
          {
            "year": 2033,
            "value": 1391.4
          },
          {
            "year": 2034,
            "value": 1336.7
          },
          {
            "year": 2035,
            "value": 1284.2
          },
          {
            "year": 2036,
            "value": 1197.5
          },
          {
            "year": 2037,
            "value": 1116.6
          },
          {
            "year": 2038,
            "value": 1041.3
          },
          {
            "year": 2039,
            "value": 970.98
          },
          {
            "year": 2040,
            "value": 905.44
          },
          {
            "year": 2041,
            "value": 862.29
          },
          {
            "year": 2042,
            "value": 821.2
          },
          {
            "year": 2043,
            "value": 782.07
          },
          {
            "year": 2044,
            "value": 744.8
          },
          {
            "year": 2045,
            "value": 709.31
          },
          {
            "year": 2046,
            "value": 671.63
          },
          {
            "year": 2047,
            "value": 635.96
          },
          {
            "year": 2048,
            "value": 602.18
          },
          {
            "year": 2049,
            "value": 570.19
          },
          {
            "year": 2050,
            "value": 539.91
          }
        ]
      },
      {
        "sector": "Chemicals",
        "region": "Global",
        "benchmark_metric": "kg CO2e/USD",
        "scenario name": "OECM 1.5 Degrees",
        "release date": "2022",
        "projections_nounits": [
          {
            "year": 2019,
            "value": 0.969
          },
          {
            "year": 2020,
            "value": 0.888
          },
          {
            "year": 2021,
            "value": 0.814
          },
          {
            "year": 2022,
            "value": 0.746
          },
          {
            "year": 2023,
            "value": 0.683
          },
          {
            "year": 2024,
            "value": 0.626
          },
          {
            "year": 2025,
            "value": 0.574
          },
          {
            "year": 2026,
            "value": 0.513
          },
          {
            "year": 2027,
            "value": 0.459
          },
          {
            "year": 2028,
            "value": 0.411
          },
          {
            "year": 2029,
            "value": 0.368
          },
          {
            "year": 2030,
            "value": 0.329
          },
          {
            "year": 2031,
            "value": 0.305
          },
          {
            "year": 2032,
            "value": 0.282
          },
          {
            "year": 2033,
            "value": 0.261
          },
          {
            "year": 2034,
            "value": 0.242
          },
          {
            "year": 2035,
            "value": 0.224
          },
          {
            "year": 2036,
            "value": 0.203
          },
          {
            "year": 2037,
            "value": 0.185
          },
          {
            "year": 2038,
            "value": 0.168
          },
          {
            "year": 2039,
            "value": 0.152
          },
          {
            "year": 2040,
            "value": 0.138
          },
          {
            "year": 2041,
            "value": 0.129
          },
          {
            "year": 2042,
            "value": 0.121
          },
          {
            "year": 2043,
            "value": 0.113
          },
          {
            "year": 2044,
            "value": 0.106
          },
          {
            "year": 2045,
            "value": 0.0993
          },
          {
            "year": 2046,
            "value": 0.0915
          },
          {
            "year": 2047,
            "value": 0.0844
          },
          {
            "year": 2048,
            "value": 0.0778
          },
          {
            "year": 2049,
            "value": 0.0717
          },
          {
            "year": 2050,
            "value": 0.0661
          }
        ]
      },
      {
        "sector": "Chemicals",
        "region": "Europe",
        "benchmark_metric": "kg CO2e/USD",
        "scenario name": "OECM 1.5 Degrees",
        "release date": "2022",
        "projections_nounits": [
          {
            "year": 2019,
            "value": 0.76
          },
          {
            "year": 2020,
            "value": 0.702
          },
          {
            "year": 2021,
            "value": 0.647
          },
          {
            "year": 2022,
            "value": 0.597
          },
          {
            "year": 2023,
            "value": 0.551
          },
          {
            "year": 2024,
            "value": 0.508
          },
          {
            "year": 2025,
            "value": 0.469
          },
          {
            "year": 2026,
            "value": 0.414
          },
          {
            "year": 2027,
            "value": 0.366
          },
          {
            "year": 2028,
            "value": 0.323
          },
          {
            "year": 2029,
            "value": 0.285
          },
          {
            "year": 2030,
            "value": 0.252
          },
          {
            "year": 2031,
            "value": 0.226
          },
          {
            "year": 2032,
            "value": 0.203
          },
          {
            "year": 2033,
            "value": 0.182
          },
          {
            "year": 2034,
            "value": 0.163
          },
          {
            "year": 2035,
            "value": 0.146
          },
          {
            "year": 2036,
            "value": 0.134
          },
          {
            "year": 2037,
            "value": 0.123
          },
          {
            "year": 2038,
            "value": 0.112
          },
          {
            "year": 2039,
            "value": 0.103
          },
          {
            "year": 2040,
            "value": 0.0942
          },
          {
            "year": 2041,
            "value": 0.087
          },
          {
            "year": 2042,
            "value": 0.0804
          },
          {
            "year": 2043,
            "value": 0.0742
          },
          {
            "year": 2044,
            "value": 0.0686
          },
          {
            "year": 2045,
            "value": 0.0634
          },
          {
            "year": 2046,
            "value": 0.0572
          },
          {
            "year": 2047,
            "value": 0.0517
          },
          {
            "year": 2048,
            "value": 0.0467
          },
          {
            "year": 2049,
            "value": 0.0422
          },
          {
            "year": 2050,
            "value": 0.0381
          }
        ]
      },
      {
        "sector": "Chemicals",
        "region": "North America",
        "benchmark_metric": "kg CO2e/USD",
        "scenario name": "OECM 1.5 Degrees",
        "release date": "2022",
        "projections_nounits": [
          {
            "year": 2019,
            "value": 0.7
          },
          {
            "year": 2020,
            "value": 0.64
          },
          {
            "year": 2021,
            "value": 0.586
          },
          {
            "year": 2022,
            "value": 0.536
          },
          {
            "year": 2023,
            "value": 0.491
          },
          {
            "year": 2024,
            "value": 0.449
          },
          {
            "year": 2025,
            "value": 0.411
          },
          {
            "year": 2026,
            "value": 0.359
          },
          {
            "year": 2027,
            "value": 0.314
          },
          {
            "year": 2028,
            "value": 0.275
          },
          {
            "year": 2029,
            "value": 0.241
          },
          {
            "year": 2030,
            "value": 0.211
          },
          {
            "year": 2031,
            "value": 0.194
          },
          {
            "year": 2032,
            "value": 0.179
          },
          {
            "year": 2033,
            "value": 0.165
          },
          {
            "year": 2034,
            "value": 0.153
          },
          {
            "year": 2035,
            "value": 0.141
          },
          {
            "year": 2036,
            "value": 0.125
          },
          {
            "year": 2037,
            "value": 0.11
          },
          {
            "year": 2038,
            "value": 0.0976
          },
          {
            "year": 2039,
            "value": 0.0864
          },
          {
            "year": 2040,
            "value": 0.0765
          },
          {
            "year": 2041,
            "value": 0.0719
          },
          {
            "year": 2042,
            "value": 0.0676
          },
          {
            "year": 2043,
            "value": 0.0635
          },
          {
            "year": 2044,
            "value": 0.0597
          },
          {
            "year": 2045,
            "value": 0.0561
          },
          {
            "year": 2046,
            "value": 0.0525
          },
          {
            "year": 2047,
            "value": 0.049
          },
          {
            "year": 2048,
            "value": 0.0458
          },
          {
            "year": 2049,
            "value": 0.0428
          },
          {
            "year": 2050,
            "value": 0.04
          }
        ]
      },
      {
        "sector": "Textiles",
        "region": "Global",
        "benchmark_metric": "kg CO2e/USD",
        "scenario name": "OECM 1.5 Degrees",
        "release date": "2022",
        "projections_nounits": [
          {
            "year": 2019,
            "value": 0.142
          },
          {
            "year": 2020,
            "value": 0.132
          },
          {
            "year": 2021,
            "value": 0.123
          },
          {
            "year": 2022,
            "value": 0.115
          },
          {
            "year": 2023,
            "value": 0.107
          },
          {
            "year": 2024,
            "value": 0.0994
          },
          {
            "year": 2025,
            "value": 0.0926
          },
          {
            "year": 2026,
            "value": 0.0842
          },
          {
            "year": 2027,
            "value": 0.0767
          },
          {
            "year": 2028,
            "value": 0.0698
          },
          {
            "year": 2029,
            "value": 0.0635
          },
          {
            "year": 2030,
            "value": 0.0578
          },
          {
            "year": 2031,
            "value": 0.0537
          },
          {
            "year": 2032,
            "value": 0.0499
          },
          {
            "year": 2033,
            "value": 0.0464
          },
          {
            "year": 2034,
            "value": 0.0431
          },
          {
            "year": 2035,
            "value": 0.0401
          },
          {
            "year": 2036,
            "value": 0.036
          },
          {
            "year": 2037,
            "value": 0.0323
          },
          {
            "year": 2038,
            "value": 0.029
          },
          {
            "year": 2039,
            "value": 0.026
          },
          {
            "year": 2040,
            "value": 0.0233
          },
          {
            "year": 2041,
            "value": 0.021
          },
          {
            "year": 2042,
            "value": 0.0188
          },
          {
            "year": 2043,
            "value": 0.0169
          },
          {
            "year": 2044,
            "value": 0.0152
          },
          {
            "year": 2045,
            "value": 0.0137
          },
          {
            "year": 2046,
            "value": 0.0117
          },
          {
            "year": 2047,
            "value": 0.00991
          },
          {
            "year": 2048,
            "value": 0.00817
          },
          {
            "year": 2049,
            "value": 0.0065
          },
          {
            "year": 2050,
            "value": 0.0049
          }
        ]
      },
      {
        "sector": "Textiles",
        "region": "Europe",
        "benchmark_metric": "kg CO2e/USD",
        "scenario name": "OECM 1.5 Degrees",
        "release date": "2022",
        "projections_nounits": [
          {
            "year": 2019,
            "value": 0.142
          },
          {
            "year": 2020,
            "value": 0.136
          },
          {
            "year": 2021,
            "value": 0.13
          },
          {
            "year": 2022,
            "value": 0.125
          },
          {
            "year": 2023,
            "value": 0.12
          },
          {
            "year": 2024,
            "value": 0.115
          },
          {
            "year": 2025,
            "value": 0.11
          },
          {
            "year": 2026,
            "value": 0.1
          },
          {
            "year": 2027,
            "value": 0.0917
          },
          {
            "year": 2028,
            "value": 0.0837
          },
          {
            "year": 2029,
            "value": 0.0765
          },
          {
            "year": 2030,
            "value": 0.0699
          },
          {
            "year": 2031,
            "value": 0.0632
          },
          {
            "year": 2032,
            "value": 0.0572
          },
          {
            "year": 2033,
            "value": 0.0518
          },
          {
            "year": 2034,
            "value": 0.0468
          },
          {
            "year": 2035,
            "value": 0.0424
          },
          {
            "year": 2036,
            "value": 0.0408
          },
          {
            "year": 2037,
            "value": 0.0393
          },
          {
            "year": 2038,
            "value": 0.0378
          },
          {
            "year": 2039,
            "value": 0.0364
          },
          {
            "year": 2040,
            "value": 0.0351
          },
          {
            "year": 2041,
            "value": 0.0326
          },
          {
            "year": 2042,
            "value": 0.0303
          },
          {
            "year": 2043,
            "value": 0.0282
          },
          {
            "year": 2044,
            "value": 0.0262
          },
          {
            "year": 2045,
            "value": 0.0244
          },
          {
            "year": 2046,
            "value": 0.0221
          },
          {
            "year": 2047,
            "value": 0.02
          },
          {
            "year": 2048,
            "value": 0.0181
          },
          {
            "year": 2049,
            "value": 0.0164
          },
          {
            "year": 2050,
            "value": 0.0149
          }
        ]
      },
      {
        "sector": "Textiles",
        "region": "North America",
        "benchmark_metric": "kg CO2e/USD",
        "scenario name": "OECM 1.5 Degrees",
        "release date": "2022",
        "projections_nounits": [
          {
            "year": 2019,
            "value": 0.195
          },
          {
            "year": 2020,
            "value": 0.182
          },
          {
            "year": 2021,
            "value": 0.169
          },
          {
            "year": 2022,
            "value": 0.158
          },
          {
            "year": 2023,
            "value": 0.147
          },
          {
            "year": 2024,
            "value": 0.137
          },
          {
            "year": 2025,
            "value": 0.128
          },
          {
            "year": 2026,
            "value": 0.115
          },
          {
            "year": 2027,
            "value": 0.103
          },
          {
            "year": 2028,
            "value": 0.0922
          },
          {
            "year": 2029,
            "value": 0.0827
          },
          {
            "year": 2030,
            "value": 0.0742
          },
          {
            "year": 2031,
            "value": 0.07
          },
          {
            "year": 2032,
            "value": 0.066
          },
          {
            "year": 2033,
            "value": 0.0623
          },
          {
            "year": 2034,
            "value": 0.0588
          },
          {
            "year": 2035,
            "value": 0.0555
          },
          {
            "year": 2036,
            "value": 0.0519
          },
          {
            "year": 2037,
            "value": 0.0486
          },
          {
            "year": 2038,
            "value": 0.0455
          },
          {
            "year": 2039,
            "value": 0.0426
          },
          {
            "year": 2040,
            "value": 0.0399
          },
          {
            "year": 2041,
            "value": 0.0382
          },
          {
            "year": 2042,
            "value": 0.0366
          },
          {
            "year": 2043,
            "value": 0.0351
          },
          {
            "year": 2044,
            "value": 0.0336
          },
          {
            "year": 2045,
            "value": 0.0322
          },
          {
            "year": 2046,
            "value": 0.0309
          },
          {
            "year": 2047,
            "value": 0.0297
          },
          {
            "year": 2048,
            "value": 0.0285
          },
          {
            "year": 2049,
            "value": 0.0274
          },
          {
            "year": 2050,
            "value": 0.0263
          }
        ]
      }
    ]
  },
  "S2": {
    "production_centric": true,
    "benchmarks": [
      {
        "sector": "Steel",
        "region": "Global",
        "benchmark_metric": "t CO2e/(t Steel)",
        "scenario name": "OECM 1.5 Degrees",
        "release date": "2022",
        "projections_nounits": [
          {
            "year": 2019,
            "value": 0.34
          },
          {
            "year": 2020,
            "value": 0.321
          },
          {
            "year": 2021,
            "value": 0.303
          },
          {
            "year": 2022,
            "value": 0.286
          },
          {
            "year": 2023,
            "value": 0.271
          },
          {
            "year": 2024,
            "value": 0.256
          },
          {
            "year": 2025,
            "value": 0.241
          },
          {
            "year": 2026,
            "value": 0.214
          },
          {
            "year": 2027,
            "value": 0.187
          },
          {
            "year": 2028,
            "value": 0.161
          },
          {
            "year": 2029,
            "value": 0.135
          },
          {
            "year": 2030,
            "value": 0.11
          },
          {
            "year": 2031,
            "value": 0.0962
          },
          {
            "year": 2032,
            "value": 0.0826
          },
          {
            "year": 2033,
            "value": 0.0694
          },
          {
            "year": 2034,
            "value": 0.0565
          },
          {
            "year": 2035,
            "value": 0.044
          },
          {
            "year": 2036,
            "value": 0.039
          },
          {
            "year": 2037,
            "value": 0.0342
          },
          {
            "year": 2038,
            "value": 0.0295
          },
          {
            "year": 2039,
            "value": 0.0249
          },
          {
            "year": 2040,
            "value": 0.0205
          },
          {
            "year": 2041,
            "value": 0.0175
          },
          {
            "year": 2042,
            "value": 0.0146
          },
          {
            "year": 2043,
            "value": 0.0118
          },
          {
            "year": 2044,
            "value": 0.00909
          },
          {
            "year": 2045,
            "value": 0.00644
          },
          {
            "year": 2046,
            "value": 0.00508
          },
          {
            "year": 2047,
            "value": 0.00375
          },
          {
            "year": 2048,
            "value": 0.00246
          },
          {
            "year": 2049,
            "value": 0.00121
          },
          {
            "year": 2050,
            "value": 0
          }
        ]
      },
      {
        "sector": "Steel",
        "region": "Europe",
        "benchmark_metric": "t CO2e/(t Steel)",
        "scenario name": "OECM 1.5 Degrees",
        "release date": "2022",
        "projections_nounits": [
          {
            "year": 2019,
            "value": 0.173
          },
          {
            "year": 2020,
            "value": 0.171
          },
          {
            "year": 2021,
            "value": 0.169
          },
          {
            "year": 2022,
            "value": 0.167
          },
          {
            "year": 2023,
            "value": 0.166
          },
          {
            "year": 2024,
            "value": 0.164
          },
          {
            "year": 2025,
            "value": 0.162
          },
          {
            "year": 2026,
            "value": 0.146
          },
          {
            "year": 2027,
            "value": 0.131
          },
          {
            "year": 2028,
            "value": 0.118
          },
          {
            "year": 2029,
            "value": 0.106
          },
          {
            "year": 2030,
            "value": 0.0951
          },
          {
            "year": 2031,
            "value": 0.0899
          },
          {
            "year": 2032,
            "value": 0.0849
          },
          {
            "year": 2033,
            "value": 0.0803
          },
          {
            "year": 2034,
            "value": 0.0759
          },
          {
            "year": 2035,
            "value": 0.0717
          },
          {
            "year": 2036,
            "value": 0.0634
          },
          {
            "year": 2037,
            "value": 0.0553
          },
          {
            "year": 2038,
            "value": 0.0474
          },
          {
            "year": 2039,
            "value": 0.0397
          },
          {
            "year": 2040,
            "value": 0.0322
          },
          {
            "year": 2041,
            "value": 0.0274
          },
          {
            "year": 2042,
            "value": 0.0228
          },
          {
            "year": 2043,
            "value": 0.0183
          },
          {
            "year": 2044,
            "value": 0.0139
          },
          {
            "year": 2045,
            "value": 0.0097
          },
          {
            "year": 2046,
            "value": 0.00764
          },
          {
            "year": 2047,
            "value": 0.00564
          },
          {
            "year": 2048,
            "value": 0.0037
          },
          {
            "year": 2049,
            "value": 0.00182
          },
          {
            "year": 2050,
            "value": 0
          }
        ]
      },
      {
        "sector": "Steel",
        "region": "North America",
        "benchmark_metric": "t CO2e/(t Steel)",
        "scenario name": "OECM 1.5 Degrees",
        "release date": "2022",
        "projections_nounits": [
          {
            "year": 2019,
            "value": 0.354
          },
          {
            "year": 2020,
            "value": 0.32
          },
          {
            "year": 2021,
            "value": 0.288
          },
          {
            "year": 2022,
            "value": 0.26
          },
          {
            "year": 2023,
            "value": 0.235
          },
          {
            "year": 2024,
            "value": 0.212
          },
          {
            "year": 2025,
            "value": 0.191
          },
          {
            "year": 2026,
            "value": 0.16
          },
          {
            "year": 2027,
            "value": 0.129
          },
          {
            "year": 2028,
            "value": 0.0996
          },
          {
            "year": 2029,
            "value": 0.0705
          },
          {
            "year": 2030,
            "value": 0.0421
          },
          {
            "year": 2031,
            "value": 0.0417
          },
          {
            "year": 2032,
            "value": 0.0413
          },
          {
            "year": 2033,
            "value": 0.0409
          },
          {
            "year": 2034,
            "value": 0.0405
          },
          {
            "year": 2035,
            "value": 0.0401
          },
          {
            "year": 2036,
            "value": 0.0347
          },
          {
            "year": 2037,
            "value": 0.0295
          },
          {
            "year": 2038,
            "value": 0.0244
          },
          {
            "year": 2039,
            "value": 0.0195
          },
          {
            "year": 2040,
            "value": 0.0147
          },
          {
            "year": 2041,
            "value": 0.0133
          },
          {
            "year": 2042,
            "value": 0.0121
          },
          {
            "year": 2043,
            "value": 0.0109
          },
          {
            "year": 2044,
            "value": 0.00992
          },
          {
            "year": 2045,
            "value": 0.009
          },
          {
            "year": 2046,
            "value": 0.00874
          },
          {
            "year": 2047,
            "value": 0.0085
          },
          {
            "year": 2048,
            "value": 0.00826
          },
          {
            "year": 2049,
            "value": 0.00802
          },
          {
            "year": 2050,
            "value": 0.0078
          }
        ]
      },
      {
        "sector": "Electricity Utilities",
        "region": "Global",
        "benchmark_metric": "t CO2e/MWh",
        "scenario name": "OECM 1.5 Degrees",
        "release date": "2022",
        "projections_nounits": [
          {
            "year": 2019,
            "value": 0.00431
          },
          {
            "year": 2020,
            "value": 0.00404
          },
          {
            "year": 2021,
            "value": 0.0038
          },
          {
            "year": 2022,
            "value": 0.00356
          },
          {
            "year": 2023,
            "value": 0.00334
          },
          {
            "year": 2024,
            "value": 0.00314
          },
          {
            "year": 2025,
            "value": 0.00295
          },
          {
            "year": 2026,
            "value": 0.00256
          },
          {
            "year": 2027,
            "value": 0.00223
          },
          {
            "year": 2028,
            "value": 0.00194
          },
          {
            "year": 2029,
            "value": 0.00169
          },
          {
            "year": 2030,
            "value": 0.00147
          },
          {
            "year": 2031,
            "value": 0.00121
          },
          {
            "year": 2032,
            "value": 0.00098
          },
          {
            "year": 2033,
            "value": 0.000779
          },
          {
            "year": 2034,
            "value": 0.000603
          },
          {
            "year": 2035,
            "value": 0.000449
          },
          {
            "year": 2036,
            "value": 0.000385
          },
          {
            "year": 2037,
            "value": 0.000325
          },
          {
            "year": 2038,
            "value": 0.000268
          },
          {
            "year": 2039,
            "value": 0.000215
          },
          {
            "year": 2040,
            "value": 0.000165
          },
          {
            "year": 2041,
            "value": 0.00014
          },
          {
            "year": 2042,
            "value": 0.000116
          },
          {
            "year": 2043,
            "value": 0
          },
          {
            "year": 2044,
            "value": 0
          },
          {
            "year": 2045,
            "value": 0
          },
          {
            "year": 2046,
            "value": 0
          },
          {
            "year": 2047,
            "value": 0
          },
          {
            "year": 2048,
            "value": 0
          },
          {
            "year": 2049,
            "value": 0
          },
          {
            "year": 2050,
            "value": 0
          }
        ]
      },
      {
        "sector": "Electricity Utilities",
        "region": "Europe",
        "benchmark_metric": "t CO2e/MWh",
        "scenario name": "OECM 1.5 Degrees",
        "release date": "2022",
        "projections_nounits": [
          {
            "year": 2019,
            "value": 0.0042
          },
          {
            "year": 2020,
            "value": 0.00393
          },
          {
            "year": 2021,
            "value": 0.00367
          },
          {
            "year": 2022,
            "value": 0.00343
          },
          {
            "year": 2023,
            "value": 0.00321
          },
          {
            "year": 2024,
            "value": 0.003
          },
          {
            "year": 2025,
            "value": 0.00281
          },
          {
            "year": 2026,
            "value": 0.00245
          },
          {
            "year": 2027,
            "value": 0.00215
          },
          {
            "year": 2028,
            "value": 0.00188
          },
          {
            "year": 2029,
            "value": 0.00164
          },
          {
            "year": 2030,
            "value": 0.00143
          },
          {
            "year": 2031,
            "value": 0.00124
          },
          {
            "year": 2032,
            "value": 0.00106
          },
          {
            "year": 2033,
            "value": 0.000891
          },
          {
            "year": 2034,
            "value": 0.000726
          },
          {
            "year": 2035,
            "value": 0.000567
          },
          {
            "year": 2036,
            "value": 0.000489
          },
          {
            "year": 2037,
            "value": 0.000412
          },
          {
            "year": 2038,
            "value": 0.000336
          },
          {
            "year": 2039,
            "value": 0.000263
          },
          {
            "year": 2040,
            "value": 0.00019
          },
          {
            "year": 2041,
            "value": 0.000161
          },
          {
            "year": 2042,
            "value": 0.000133
          },
          {
            "year": 2043,
            "value": 0.000105
          },
          {
            "year": 2044,
            "value": 0
          },
          {
            "year": 2045,
            "value": 0
          },
          {
            "year": 2046,
            "value": 0
          },
          {
            "year": 2047,
            "value": 0
          },
          {
            "year": 2048,
            "value": 0
          },
          {
            "year": 2049,
            "value": 0
          },
          {
            "year": 2050,
            "value": 0
          }
        ]
      },
      {
        "sector": "Electricity Utilities",
        "region": "North America",
        "benchmark_metric": "t CO2e/MWh",
        "scenario name": "OECM 1.5 Degrees",
        "release date": "2022",
        "projections_nounits": [
          {
            "year": 2019,
            "value": 0.00574
          },
          {
            "year": 2020,
            "value": 0.00521
          },
          {
            "year": 2021,
            "value": 0.00474
          },
          {
            "year": 2022,
            "value": 0.00431
          },
          {
            "year": 2023,
            "value": 0.00391
          },
          {
            "year": 2024,
            "value": 0.00356
          },
          {
            "year": 2025,
            "value": 0.00323
          },
          {
            "year": 2026,
            "value": 0.00261
          },
          {
            "year": 2027,
            "value": 0.00206
          },
          {
            "year": 2028,
            "value": 0.00156
          },
          {
            "year": 2029,
            "value": 0.00112
          },
          {
            "year": 2030,
            "value": 0.000736
          },
          {
            "year": 2031,
            "value": 0.000628
          },
          {
            "year": 2032,
            "value": 0.000536
          },
          {
            "year": 2033,
            "value": 0.000457
          },
          {
            "year": 2034,
            "value": 0.00039
          },
          {
            "year": 2035,
            "value": 0.000332
          },
          {
            "year": 2036,
            "value": 0.000288
          },
          {
            "year": 2037,
            "value": 0.000244
          },
          {
            "year": 2038,
            "value": 0.000201
          },
          {
            "year": 2039,
            "value": 0.000159
          },
          {
            "year": 2040,
            "value": 0.000118
          },
          {
            "year": 2041,
            "value": 0.000108
          },
          {
            "year": 2042,
            "value": 0
          },
          {
            "year": 2043,
            "value": 0
          },
          {
            "year": 2044,
            "value": 0
          },
          {
            "year": 2045,
            "value": 0
          },
          {
            "year": 2046,
            "value": 0
          },
          {
            "year": 2047,
            "value": 0
          },
          {
            "year": 2048,
            "value": 0
          },
          {
            "year": 2049,
            "value": 0
          },
          {
            "year": 2050,
            "value": 0
          }
        ]
      },
      {
        "sector": "Gas Utilities",
        "region": "Global",
        "benchmark_metric": "t CO2e/GJ",
        "scenario name": "OECM 1.5 Degrees",
        "release date": "2022",
        "projections_nounits": [
          {
            "year": 2019,
            "value": 0.00135
          },
          {
            "year": 2020,
            "value": 0.00131
          },
          {
            "year": 2021,
            "value": 0.00127
          },
          {
            "year": 2022,
            "value": 0.00123
          },
          {
            "year": 2023,
            "value": 0.00119
          },
          {
            "year": 2024,
            "value": 0.00115
          },
          {
            "year": 2025,
            "value": 0.00111
          },
          {
            "year": 2026,
            "value": 0.00111
          },
          {
            "year": 2027,
            "value": 0.0011
          },
          {
            "year": 2028,
            "value": 0.0011
          },
          {
            "year": 2029,
            "value": 0.00109
          },
          {
            "year": 2030,
            "value": 0.00109
          },
          {
            "year": 2031,
            "value": 0.00106
          },
          {
            "year": 2032,
            "value": 0.00104
          },
          {
            "year": 2033,
            "value": 0.00102
          },
          {
            "year": 2034,
            "value": 0.001
          },
          {
            "year": 2035,
            "value": 0.000981
          },
          {
            "year": 2036,
            "value": 0.000947
          },
          {
            "year": 2037,
            "value": 0.000915
          },
          {
            "year": 2038,
            "value": 0.000884
          },
          {
            "year": 2039,
            "value": 0.000854
          },
          {
            "year": 2040,
            "value": 0.000824
          },
          {
            "year": 2041,
            "value": 0.000791
          },
          {
            "year": 2042,
            "value": 0.00075
          },
          {
            "year": 2043,
            "value": 0.0007
          },
          {
            "year": 2044,
            "value": 0.000639
          },
          {
            "year": 2045,
            "value": 0.000567
          },
          {
            "year": 2046,
            "value": 0.00052
          },
          {
            "year": 2047,
            "value": 0.000462
          },
          {
            "year": 2048,
            "value": 0.000394
          },
          {
            "year": 2049,
            "value": 0.000312
          },
          {
            "year": 2050,
            "value": 0.000216
          }
        ]
      },
      {
        "sector": "Gas Utilities",
        "region": "Europe",
        "benchmark_metric": "t CO2e/GJ",
        "scenario name": "OECM 1.5 Degrees",
        "release date": "2022",
        "projections_nounits": [
          {
            "year": 2019,
            "value": 0.00123
          },
          {
            "year": 2020,
            "value": 0.00121
          },
          {
            "year": 2021,
            "value": 0.00119
          },
          {
            "year": 2022,
            "value": 0.00117
          },
          {
            "year": 2023,
            "value": 0.00115
          },
          {
            "year": 2024,
            "value": 0.00113
          },
          {
            "year": 2025,
            "value": 0.00111
          },
          {
            "year": 2026,
            "value": 0.0011
          },
          {
            "year": 2027,
            "value": 0.0011
          },
          {
            "year": 2028,
            "value": 0.00109
          },
          {
            "year": 2029,
            "value": 0.00108
          },
          {
            "year": 2030,
            "value": 0.00108
          },
          {
            "year": 2031,
            "value": 0.00106
          },
          {
            "year": 2032,
            "value": 0.00104
          },
          {
            "year": 2033,
            "value": 0.00103
          },
          {
            "year": 2034,
            "value": 0.00101
          },
          {
            "year": 2035,
            "value": 0.000996
          },
          {
            "year": 2036,
            "value": 0.00096
          },
          {
            "year": 2037,
            "value": 0.000925
          },
          {
            "year": 2038,
            "value": 0.000891
          },
          {
            "year": 2039,
            "value": 0.000858
          },
          {
            "year": 2040,
            "value": 0.000826
          },
          {
            "year": 2041,
            "value": 0.000795
          },
          {
            "year": 2042,
            "value": 0.00075
          },
          {
            "year": 2043,
            "value": 0.000688
          },
          {
            "year": 2044,
            "value": 0.000606
          },
          {
            "year": 2045,
            "value": 0.000501
          },
          {
            "year": 2046,
            "value": 0.000442
          },
          {
            "year": 2047,
            "value": 0.000376
          },
          {
            "year": 2048,
            "value": 0.0003
          },
          {
            "year": 2049,
            "value": 0.000216
          },
          {
            "year": 2050,
            "value": 0.000121
          }
        ]
      },
      {
        "sector": "Gas Utilities",
        "region": "North America",
        "benchmark_metric": "t CO2e/GJ",
        "scenario name": "OECM 1.5 Degrees",
        "release date": "2022",
        "projections_nounits": [
          {
            "year": 2019,
            "value": 0.00111
          },
          {
            "year": 2020,
            "value": 0.00111
          },
          {
            "year": 2021,
            "value": 0.00111
          },
          {
            "year": 2022,
            "value": 0.00111
          },
          {
            "year": 2023,
            "value": 0.00111
          },
          {
            "year": 2024,
            "value": 0.00111
          },
          {
            "year": 2025,
            "value": 0.00111
          },
          {
            "year": 2026,
            "value": 0.00111
          },
          {
            "year": 2027,
            "value": 0.0011
          },
          {
            "year": 2028,
            "value": 0.0011
          },
          {
            "year": 2029,
            "value": 0.00109
          },
          {
            "year": 2030,
            "value": 0.00109
          },
          {
            "year": 2031,
            "value": 0.00106
          },
          {
            "year": 2032,
            "value": 0.00103
          },
          {
            "year": 2033,
            "value": 0.00101
          },
          {
            "year": 2034,
            "value": 0.000981
          },
          {
            "year": 2035,
            "value": 0.000956
          },
          {
            "year": 2036,
            "value": 0.00092
          },
          {
            "year": 2037,
            "value": 0.000885
          },
          {
            "year": 2038,
            "value": 0.000851
          },
          {
            "year": 2039,
            "value": 0.000819
          },
          {
            "year": 2040,
            "value": 0.000788
          },
          {
            "year": 2041,
            "value": 0.000758
          },
          {
            "year": 2042,
            "value": 0.00073
          },
          {
            "year": 2043,
            "value": 0.000702
          },
          {
            "year": 2044,
            "value": 0.000676
          },
          {
            "year": 2045,
            "value": 0.000651
          },
          {
            "year": 2046,
            "value": 0.000627
          },
          {
            "year": 2047,
            "value": 0.000604
          },
          {
            "year": 2048,
            "value": 0.000583
          },
          {
            "year": 2049,
            "value": 0.000562
          },
          {
            "year": 2050,
            "value": 0.000541
          }
        ]
      },
      {
        "sector": "Utilities",
        "region": "Global",
        "benchmark_metric": "t CO2e/GJ",
        "scenario name": "OECM 1.5 Degrees",
        "release date": "2022",
        "projections_nounits": [
          {
            "year": 2019,
            "value": 0.00129
          },
          {
            "year": 2020,
            "value": 0.00123
          },
          {
            "year": 2021,
            "value": 0.00117
          },
          {
            "year": 2022,
            "value": 0.00112
          },
          {
            "year": 2023,
            "value": 0.00107
          },
          {
            "year": 2024,
            "value": 0.00102
          },
          {
            "year": 2025,
            "value": 0.000979
          },
          {
            "year": 2026,
            "value": 0.000922
          },
          {
            "year": 2027,
            "value": 0.000868
          },
          {
            "year": 2028,
            "value": 0.000817
          },
          {
            "year": 2029,
            "value": 0.000769
          },
          {
            "year": 2030,
            "value": 0.000724
          },
          {
            "year": 2031,
            "value": 0.00065
          },
          {
            "year": 2032,
            "value": 0.000584
          },
          {
            "year": 2033,
            "value": 0.000524
          },
          {
            "year": 2034,
            "value": 0.00047
          },
          {
            "year": 2035,
            "value": 0.000422
          },
          {
            "year": 2036,
            "value": 0.000382
          },
          {
            "year": 2037,
            "value": 0.000346
          },
          {
            "year": 2038,
            "value": 0.000313
          },
          {
            "year": 2039,
            "value": 0.000283
          },
          {
            "year": 2040,
            "value": 0.000256
          },
          {
            "year": 2041,
            "value": 0.000229
          },
          {
            "year": 2042,
            "value": 0.000202
          },
          {
            "year": 2043,
            "value": 0.000175
          },
          {
            "year": 2044,
            "value": 0.000148
          },
          {
            "year": 2045,
            "value": 0.000122
          },
          {
            "year": 2046,
            "value": 0.000103
          },
          {
            "year": 2047,
            "value": 0
          },
          {
            "year": 2048,
            "value": 0
          },
          {
            "year": 2049,
            "value": 0
          },
          {
            "year": 2050,
            "value": 0
          }
        ]
      },
      {
        "sector": "Utilities",
        "region": "Europe",
        "benchmark_metric": "t CO2e/GJ",
        "scenario name": "OECM 1.5 Degrees",
        "release date": "2022",
        "projections_nounits": [
          {
            "year": 2019,
            "value": 0.0012
          },
          {
            "year": 2020,
            "value": 0.00116
          },
          {
            "year": 2021,
            "value": 0.00111
          },
          {
            "year": 2022,
            "value": 0.00107
          },
          {
            "year": 2023,
            "value": 0.00103
          },
          {
            "year": 2024,
            "value": 0.00099
          },
          {
            "year": 2025,
            "value": 0.000952
          },
          {
            "year": 2026,
            "value": 0.000896
          },
          {
            "year": 2027,
            "value": 0.000843
          },
          {
            "year": 2028,
            "value": 0.000794
          },
          {
            "year": 2029,
            "value": 0.000748
          },
          {
            "year": 2030,
            "value": 0.000704
          },
          {
            "year": 2031,
            "value": 0.000642
          },
          {
            "year": 2032,
            "value": 0.000586
          },
          {
            "year": 2033,
            "value": 0.000535
          },
          {
            "year": 2034,
            "value": 0.000488
          },
          {
            "year": 2035,
            "value": 0.000445
          },
          {
            "year": 2036,
            "value": 0.000396
          },
          {
            "year": 2037,
            "value": 0.000352
          },
          {
            "year": 2038,
            "value": 0.000313
          },
          {
            "year": 2039,
            "value": 0.000278
          },
          {
            "year": 2040,
            "value": 0.000247
          },
          {
            "year": 2041,
            "value": 0.000219
          },
          {
            "year": 2042,
            "value": 0.00019
          },
          {
            "year": 2043,
            "value": 0.00016
          },
          {
            "year": 2044,
            "value": 0.000129
          },
          {
            "year": 2045,
            "value": 0
          },
          {
            "year": 2046,
            "value": 0
          },
          {
            "year": 2047,
            "value": 0
          },
          {
            "year": 2048,
            "value": 0
          },
          {
            "year": 2049,
            "value": 0
          },
          {
            "year": 2050,
            "value": 0
          }
        ]
      },
      {
        "sector": "Utilities",
        "region": "North America",
        "benchmark_metric": "t CO2e/GJ",
        "scenario name": "OECM 1.5 Degrees",
        "release date": "2022",
        "projections_nounits": [
          {
            "year": 2019,
            "value": 0.00129
          },
          {
            "year": 2020,
            "value": 0.00124
          },
          {
            "year": 2021,
            "value": 0.00119
          },
          {
            "year": 2022,
            "value": 0.00115
          },
          {
            "year": 2023,
            "value": 0.0011
          },
          {
            "year": 2024,
            "value": 0.00106
          },
          {
            "year": 2025,
            "value": 0.00102
          },
          {
            "year": 2026,
            "value": 0.000923
          },
          {
            "year": 2027,
            "value": 0.000823
          },
          {
            "year": 2028,
            "value": 0.000719
          },
          {
            "year": 2029,
            "value": 0.00061
          },
          {
            "year": 2030,
            "value": 0.000498
          },
          {
            "year": 2031,
            "value": 0.000459
          },
          {
            "year": 2032,
            "value": 0.000423
          },
          {
            "year": 2033,
            "value": 0.00039
          },
          {
            "year": 2034,
            "value": 0.000359
          },
          {
            "year": 2035,
            "value": 0.000331
          },
          {
            "year": 2036,
            "value": 0.000293
          },
          {
            "year": 2037,
            "value": 0.000259
          },
          {
            "year": 2038,
            "value": 0.000229
          },
          {
            "year": 2039,
            "value": 0.000203
          },
          {
            "year": 2040,
            "value": 0.00018
          },
          {
            "year": 2041,
            "value": 0.000164
          },
          {
            "year": 2042,
            "value": 0.00015
          },
          {
            "year": 2043,
            "value": 0.000137
          },
          {
            "year": 2044,
            "value": 0.000125
          },
          {
            "year": 2045,
            "value": 0.000114
          },
          {
            "year": 2046,
            "value": 0.000107
          },
          {
            "year": 2047,
            "value": 0.0001
          },
          {
            "year": 2048,
            "value": 0
          },
          {
            "year": 2049,
            "value": 0
          },
          {
            "year": 2050,
            "value": 0
          }
        ]
      },
      {
        "sector": "Oil & Gas",
        "region": "Global",
        "benchmark_metric": "t CO2e/GJ",
        "scenario name": "OECM 1.5 Degrees",
        "release date": "2022",
        "projections_nounits": [
          {
            "year": 2019,
            "value": 0.000853
          },
          {
            "year": 2020,
            "value": 0.000812
          },
          {
            "year": 2021,
            "value": 0.000773
          },
          {
            "year": 2022,
            "value": 0.000736
          },
          {
            "year": 2023,
            "value": 0.000701
          },
          {
            "year": 2024,
            "value": 0.000668
          },
          {
            "year": 2025,
            "value": 0.000636
          },
          {
            "year": 2026,
            "value": 0.000594
          },
          {
            "year": 2027,
            "value": 0.000555
          },
          {
            "year": 2028,
            "value": 0.000518
          },
          {
            "year": 2029,
            "value": 0.000484
          },
          {
            "year": 2030,
            "value": 0.000453
          },
          {
            "year": 2031,
            "value": 0.000408
          },
          {
            "year": 2032,
            "value": 0.000368
          },
          {
            "year": 2033,
            "value": 0.000332
          },
          {
            "year": 2034,
            "value": 0.0003
          },
          {
            "year": 2035,
            "value": 0.00027
          },
          {
            "year": 2036,
            "value": 0.000246
          },
          {
            "year": 2037,
            "value": 0.000223
          },
          {
            "year": 2038,
            "value": 0.000203
          },
          {
            "year": 2039,
            "value": 0.000185
          },
          {
            "year": 2040,
            "value": 0.000168
          },
          {
            "year": 2041,
            "value": 0.000153
          },
          {
            "year": 2042,
            "value": 0.000139
          },
          {
            "year": 2043,
            "value": 0.000127
          },
          {
            "year": 2044,
            "value": 0.000116
          },
          {
            "year": 2045,
            "value": 0.000105
          },
          {
            "year": 2046,
            "value": 0
          },
          {
            "year": 2047,
            "value": 0
          },
          {
            "year": 2048,
            "value": 0
          },
          {
            "year": 2049,
            "value": 0
          },
          {
            "year": 2050,
            "value": 0
          }
        ]
      },
      {
        "sector": "Oil & Gas",
        "region": "Europe",
        "benchmark_metric": "t CO2e/GJ",
        "scenario name": "OECM 1.5 Degrees",
        "release date": "2022",
        "projections_nounits": [
          {
            "year": 2019,
            "value": 0.000519
          },
          {
            "year": 2020,
            "value": 0.000488
          },
          {
            "year": 2021,
            "value": 0.000459
          },
          {
            "year": 2022,
            "value": 0.000431
          },
          {
            "year": 2023,
            "value": 0.000406
          },
          {
            "year": 2024,
            "value": 0.000381
          },
          {
            "year": 2025,
            "value": 0.000359
          },
          {
            "year": 2026,
            "value": 0.000326
          },
          {
            "year": 2027,
            "value": 0.000289
          },
          {
            "year": 2028,
            "value": 0.00025
          },
          {
            "year": 2029,
            "value": 0.000206
          },
          {
            "year": 2030,
            "value": 0.000159
          },
          {
            "year": 2031,
            "value": 0.000148
          },
          {
            "year": 2032,
            "value": 0.000139
          },
          {
            "year": 2033,
            "value": 0.000129
          },
          {
            "year": 2034,
            "value": 0.000121
          },
          {
            "year": 2035,
            "value": 0.000113
          },
          {
            "year": 2036,
            "value": 0.000105
          },
          {
            "year": 2037,
            "value": 0
          },
          {
            "year": 2038,
            "value": 0
          },
          {
            "year": 2039,
            "value": 0
          },
          {
            "year": 2040,
            "value": 0
          },
          {
            "year": 2041,
            "value": 0
          },
          {
            "year": 2042,
            "value": 0
          },
          {
            "year": 2043,
            "value": 0
          },
          {
            "year": 2044,
            "value": 0
          },
          {
            "year": 2045,
            "value": 0
          },
          {
            "year": 2046,
            "value": 0
          },
          {
            "year": 2047,
            "value": 0
          },
          {
            "year": 2048,
            "value": 0
          },
          {
            "year": 2049,
            "value": 0
          },
          {
            "year": 2050,
            "value": 0
          }
        ]
      },
      {
        "sector": "Oil & Gas",
        "region": "North America",
        "benchmark_metric": "t CO2e/GJ",
        "scenario name": "OECM 1.5 Degrees",
        "release date": "2022",
        "projections_nounits": [
          {
            "year": 2019,
            "value": 0.000719
          },
          {
            "year": 2020,
            "value": 0.000693
          },
          {
            "year": 2021,
            "value": 0.000669
          },
          {
            "year": 2022,
            "value": 0.000645
          },
          {
            "year": 2023,
            "value": 0.000622
          },
          {
            "year": 2024,
            "value": 0.0006
          },
          {
            "year": 2025,
            "value": 0.000579
          },
          {
            "year": 2026,
            "value": 0.000533
          },
          {
            "year": 2027,
            "value": 0.000482
          },
          {
            "year": 2028,
            "value": 0.000424
          },
          {
            "year": 2029,
            "value": 0.00036
          },
          {
            "year": 2030,
            "value": 0.000288
          },
          {
            "year": 2031,
            "value": 0.000275
          },
          {
            "year": 2032,
            "value": 0.000263
          },
          {
            "year": 2033,
            "value": 0.000251
          },
          {
            "year": 2034,
            "value": 0.00024
          },
          {
            "year": 2035,
            "value": 0.00023
          },
          {
            "year": 2036,
            "value": 0.000213
          },
          {
            "year": 2037,
            "value": 0.000198
          },
          {
            "year": 2038,
            "value": 0.000184
          },
          {
            "year": 2039,
            "value": 0.000171
          },
          {
            "year": 2040,
            "value": 0.000159
          },
          {
            "year": 2041,
            "value": 0.000153
          },
          {
            "year": 2042,
            "value": 0.000147
          },
          {
            "year": 2043,
            "value": 0.000141
          },
          {
            "year": 2044,
            "value": 0.000136
          },
          {
            "year": 2045,
            "value": 0.000131
          },
          {
            "year": 2046,
            "value": 0.000128
          },
          {
            "year": 2047,
            "value": 0.000126
          },
          {
            "year": 2048,
            "value": 0.000123
          },
          {
            "year": 2049,
            "value": 0.000121
          },
          {
            "year": 2050,
            "value": 0.000119
          }
        ]
      },
      {
        "sector": "Autos",
        "region": "Global",
        "benchmark_metric": "g CO2e/pkm",
        "scenario name": "OECM 1.5 Degrees",
        "release date": "2022",
        "projections_nounits": [
          {
            "year": 2019,
            "value": 3.492
          },
          {
            "year": 2020,
            "value": 4.731
          },
          {
            "year": 2021,
            "value": 6.41
          },
          {
            "year": 2022,
            "value": 8.685
          },
          {
            "year": 2023,
            "value": 11.768
          },
          {
            "year": 2024,
            "value": 15.945
          },
          {
            "year": 2025,
            "value": 21.605
          },
          {
            "year": 2026,
            "value": 20.497
          },
          {
            "year": 2027,
            "value": 19.446
          },
          {
            "year": 2028,
            "value": 18.449
          },
          {
            "year": 2029,
            "value": 17.503
          },
          {
            "year": 2030,
            "value": 16.606
          },
          {
            "year": 2031,
            "value": 18.298
          },
          {
            "year": 2032,
            "value": 20.163
          },
          {
            "year": 2033,
            "value": 22.218
          },
          {
            "year": 2034,
            "value": 24.482
          },
          {
            "year": 2035,
            "value": 26.977
          },
          {
            "year": 2036,
            "value": 24.171
          },
          {
            "year": 2037,
            "value": 21.379
          },
          {
            "year": 2038,
            "value": 18.602
          },
          {
            "year": 2039,
            "value": 15.84
          },
          {
            "year": 2040,
            "value": 13.091
          },
          {
            "year": 2041,
            "value": 11.494
          },
          {
            "year": 2042,
            "value": 9.904
          },
          {
            "year": 2043,
            "value": 8.322
          },
          {
            "year": 2044,
            "value": 6.746
          },
          {
            "year": 2045,
            "value": 5.178
          },
          {
            "year": 2046,
            "value": 4.142
          },
          {
            "year": 2047,
            "value": 3.107
          },
          {
            "year": 2048,
            "value": 2.071
          },
          {
            "year": 2049,
            "value": 1.036
          },
          {
            "year": 2050,
            "value": 0
          }
        ]
      },
      {
        "sector": "Autos",
        "region": "Europe",
        "benchmark_metric": "g CO2e/pkm",
        "scenario name": "OECM 1.5 Degrees",
        "release date": "2022",
        "projections_nounits": [
          {
            "year": 2019,
            "value": 0.106
          },
          {
            "year": 2020,
            "value": 0.108
          },
          {
            "year": 2021,
            "value": 0.239
          },
          {
            "year": 2022,
            "value": 0.528
          },
          {
            "year": 2023,
            "value": 1.167
          },
          {
            "year": 2024,
            "value": 2.58
          },
          {
            "year": 2025,
            "value": 5.705
          },
          {
            "year": 2026,
            "value": 5.328
          },
          {
            "year": 2027,
            "value": 4.976
          },
          {
            "year": 2028,
            "value": 4.647
          },
          {
            "year": 2029,
            "value": 4.34
          },
          {
            "year": 2030,
            "value": 4.053
          },
          {
            "year": 2031,
            "value": 3.389
          },
          {
            "year": 2032,
            "value": 2.727
          },
          {
            "year": 2033,
            "value": 2.067
          },
          {
            "year": 2034,
            "value": 1.408
          },
          {
            "year": 2035,
            "value": 0.752
          },
          {
            "year": 2036,
            "value": 0.687
          },
          {
            "year": 2037,
            "value": 0.628
          },
          {
            "year": 2038,
            "value": 0.574
          },
          {
            "year": 2039,
            "value": 0.524
          },
          {
            "year": 2040,
            "value": 0.479
          },
          {
            "year": 2041,
            "value": 0.383
          },
          {
            "year": 2042,
            "value": 0.287
          },
          {
            "year": 2043,
            "value": 0.192
          },
          {
            "year": 2044,
            "value": 0.0958
          },
          {
            "year": 2045,
            "value": 0
          },
          {
            "year": 2046,
            "value": 0
          },
          {
            "year": 2047,
            "value": 0
          },
          {
            "year": 2048,
            "value": 0
          },
          {
            "year": 2049,
            "value": 0
          },
          {
            "year": 2050,
            "value": 0
          }
        ]
      },
      {
        "sector": "Autos",
        "region": "North America",
        "benchmark_metric": "g CO2e/pkm",
        "scenario name": "OECM 1.5 Degrees",
        "release date": "2022",
        "projections_nounits": [
          {
            "year": 2019,
            "value": 0.336
          },
          {
            "year": 2020,
            "value": 0.515
          },
          {
            "year": 2021,
            "value": 0.789
          },
          {
            "year": 2022,
            "value": 1.21
          },
          {
            "year": 2023,
            "value": 1.854
          },
          {
            "year": 2024,
            "value": 2.841
          },
          {
            "year": 2025,
            "value": 4.355
          },
          {
            "year": 2026,
            "value": 4.389
          },
          {
            "year": 2027,
            "value": 4.422
          },
          {
            "year": 2028,
            "value": 4.457
          },
          {
            "year": 2029,
            "value": 4.491
          },
          {
            "year": 2030,
            "value": 4.526
          },
          {
            "year": 2031,
            "value": 3.872
          },
          {
            "year": 2032,
            "value": 3.22
          },
          {
            "year": 2033,
            "value": 2.57
          },
          {
            "year": 2034,
            "value": 1.921
          },
          {
            "year": 2035,
            "value": 1.274
          },
          {
            "year": 2036,
            "value": 1.133
          },
          {
            "year": 2037,
            "value": 0.993
          },
          {
            "year": 2038,
            "value": 0.854
          },
          {
            "year": 2039,
            "value": 0.715
          },
          {
            "year": 2040,
            "value": 0.577
          },
          {
            "year": 2041,
            "value": 0.462
          },
          {
            "year": 2042,
            "value": 0.346
          },
          {
            "year": 2043,
            "value": 0.231
          },
          {
            "year": 2044,
            "value": 0.115
          },
          {
            "year": 2045,
            "value": 0
          },
          {
            "year": 2046,
            "value": 0
          },
          {
            "year": 2047,
            "value": 0
          },
          {
            "year": 2048,
            "value": 0
          },
          {
            "year": 2049,
            "value": 0
          },
          {
            "year": 2050,
            "value": 0
          }
        ]
      },
      {
        "sector": "Trucking",
        "region": "Global",
        "benchmark_metric": "g CO2e/tkm",
        "scenario name": "OECM 1.5 Degrees",
        "release date": "2022",
        "projections_nounits": [
          {
            "year": 2019,
            "value": 4.973
          },
          {
            "year": 2020,
            "value": 6.365
          },
          {
            "year": 2021,
            "value": 8.148
          },
          {
            "year": 2022,
            "value": 10.431
          },
          {
            "year": 2023,
            "value": 13.352
          },
          {
            "year": 2024,
            "value": 17.092
          },
          {
            "year": 2025,
            "value": 21.88
          },
          {
            "year": 2026,
            "value": 21.571
          },
          {
            "year": 2027,
            "value": 21.267
          },
          {
            "year": 2028,
            "value": 20.968
          },
          {
            "year": 2029,
            "value": 20.672
          },
          {
            "year": 2030,
            "value": 20.38
          },
          {
            "year": 2031,
            "value": 24.85
          },
          {
            "year": 2032,
            "value": 30.3
          },
          {
            "year": 2033,
            "value": 36.945
          },
          {
            "year": 2034,
            "value": 45.047
          },
          {
            "year": 2035,
            "value": 54.927
          },
          {
            "year": 2036,
            "value": 49.404
          },
          {
            "year": 2037,
            "value": 43.759
          },
          {
            "year": 2038,
            "value": 37.991
          },
          {
            "year": 2039,
            "value": 32.097
          },
          {
            "year": 2040,
            "value": 26.075
          },
          {
            "year": 2041,
            "value": 20.86
          },
          {
            "year": 2042,
            "value": 15.645
          },
          {
            "year": 2043,
            "value": 10.43
          },
          {
            "year": 2044,
            "value": 5.215
          },
          {
            "year": 2045,
            "value": 0
          },
          {
            "year": 2046,
            "value": 0
          },
          {
            "year": 2047,
            "value": 0
          },
          {
            "year": 2048,
            "value": 0
          },
          {
            "year": 2049,
            "value": 0
          },
          {
            "year": 2050,
            "value": 0
          }
        ]
      },
      {
        "sector": "Trucking",
        "region": "Europe",
        "benchmark_metric": "g CO2e/tkm",
        "scenario name": "OECM 1.5 Degrees",
        "release date": "2022",
        "projections_nounits": [
          {
            "year": 2019,
            "value": 0.151
          },
          {
            "year": 2020,
            "value": 0.153
          },
          {
            "year": 2021,
            "value": 0.302
          },
          {
            "year": 2022,
            "value": 0.595
          },
          {
            "year": 2023,
            "value": 1.174
          },
          {
            "year": 2024,
            "value": 2.315
          },
          {
            "year": 2025,
            "value": 4.566
          },
          {
            "year": 2026,
            "value": 5.118
          },
          {
            "year": 2027,
            "value": 5.737
          },
          {
            "year": 2028,
            "value": 6.431
          },
          {
            "year": 2029,
            "value": 7.208
          },
          {
            "year": 2030,
            "value": 8.08
          },
          {
            "year": 2031,
            "value": 8.006
          },
          {
            "year": 2032,
            "value": 7.932
          },
          {
            "year": 2033,
            "value": 7.86
          },
          {
            "year": 2034,
            "value": 7.788
          },
          {
            "year": 2035,
            "value": 7.717
          },
          {
            "year": 2036,
            "value": 6.413
          },
          {
            "year": 2037,
            "value": 5.081
          },
          {
            "year": 2038,
            "value": 3.72
          },
          {
            "year": 2039,
            "value": 2.33
          },
          {
            "year": 2040,
            "value": 0.911
          },
          {
            "year": 2041,
            "value": 0.729
          },
          {
            "year": 2042,
            "value": 0.547
          },
          {
            "year": 2043,
            "value": 0.364
          },
          {
            "year": 2044,
            "value": 0.182
          },
          {
            "year": 2045,
            "value": 0
          },
          {
            "year": 2046,
            "value": 0
          },
          {
            "year": 2047,
            "value": 0
          },
          {
            "year": 2048,
            "value": 0
          },
          {
            "year": 2049,
            "value": 0
          },
          {
            "year": 2050,
            "value": 0
          }
        ]
      },
      {
        "sector": "Trucking",
        "region": "North America",
        "benchmark_metric": "g CO2e/tkm",
        "scenario name": "OECM 1.5 Degrees",
        "release date": "2022",
        "projections_nounits": [
          {
            "year": 2019,
            "value": 0.479
          },
          {
            "year": 2020,
            "value": 0.664
          },
          {
            "year": 2021,
            "value": 0.922
          },
          {
            "year": 2022,
            "value": 1.279
          },
          {
            "year": 2023,
            "value": 1.776
          },
          {
            "year": 2024,
            "value": 2.465
          },
          {
            "year": 2025,
            "value": 3.421
          },
          {
            "year": 2026,
            "value": 4.051
          },
          {
            "year": 2027,
            "value": 4.798
          },
          {
            "year": 2028,
            "value": 5.683
          },
          {
            "year": 2029,
            "value": 6.73
          },
          {
            "year": 2030,
            "value": 7.971
          },
          {
            "year": 2031,
            "value": 8.721
          },
          {
            "year": 2032,
            "value": 9.542
          },
          {
            "year": 2033,
            "value": 10.44
          },
          {
            "year": 2034,
            "value": 11.422
          },
          {
            "year": 2035,
            "value": 12.497
          },
          {
            "year": 2036,
            "value": 10.429
          },
          {
            "year": 2037,
            "value": 8.316
          },
          {
            "year": 2038,
            "value": 6.158
          },
          {
            "year": 2039,
            "value": 3.954
          },
          {
            "year": 2040,
            "value": 1.703
          },
          {
            "year": 2041,
            "value": 1.362
          },
          {
            "year": 2042,
            "value": 1.022
          },
          {
            "year": 2043,
            "value": 0.681
          },
          {
            "year": 2044,
            "value": 0.341
          },
          {
            "year": 2045,
            "value": 0
          },
          {
            "year": 2046,
            "value": 0
          },
          {
            "year": 2047,
            "value": 0
          },
          {
            "year": 2048,
            "value": 0
          },
          {
            "year": 2049,
            "value": 0
          },
          {
            "year": 2050,
            "value": 0
          }
        ]
      },
      {
        "sector": "Aluminum",
        "region": "Global",
        "benchmark_metric": "t CO2e/(t Aluminum)",
        "scenario name": "OECM 1.5 Degrees",
        "release date": "2022",
        "projections_nounits": [
          {
            "year": 2019,
            "value": 6.129
          },
          {
            "year": 2020,
            "value": 5.489
          },
          {
            "year": 2021,
            "value": 4.916
          },
          {
            "year": 2022,
            "value": 4.403
          },
          {
            "year": 2023,
            "value": 3.943
          },
          {
            "year": 2024,
            "value": 3.532
          },
          {
            "year": 2025,
            "value": 3.163
          },
          {
            "year": 2026,
            "value": 2.774
          },
          {
            "year": 2027,
            "value": 2.399
          },
          {
            "year": 2028,
            "value": 2.038
          },
          {
            "year": 2029,
            "value": 1.691
          },
          {
            "year": 2030,
            "value": 1.356
          },
          {
            "year": 2031,
            "value": 1.17
          },
          {
            "year": 2032,
            "value": 0.989
          },
          {
            "year": 2033,
            "value": 0.815
          },
          {
            "year": 2034,
            "value": 0.647
          },
          {
            "year": 2035,
            "value": 0.485
          },
          {
            "year": 2036,
            "value": 0.425
          },
          {
            "year": 2037,
            "value": 0.367
          },
          {
            "year": 2038,
            "value": 0.311
          },
          {
            "year": 2039,
            "value": 0.256
          },
          {
            "year": 2040,
            "value": 0.204
          },
          {
            "year": 2041,
            "value": 0.173
          },
          {
            "year": 2042,
            "value": 0.143
          },
          {
            "year": 2043,
            "value": 0.114
          },
          {
            "year": 2044,
            "value": 0.0862
          },
          {
            "year": 2045,
            "value": 0.059
          },
          {
            "year": 2046,
            "value": 0.0465
          },
          {
            "year": 2047,
            "value": 0.0344
          },
          {
            "year": 2048,
            "value": 0.0226
          },
          {
            "year": 2049,
            "value": 0.0111
          },
          {
            "year": 2050,
            "value": 0
          }
        ]
      },
      {
        "sector": "Aluminum",
        "region": "Europe",
        "benchmark_metric": "t CO2e/(t Aluminum)",
        "scenario name": "OECM 1.5 Degrees",
        "release date": "2022",
        "projections_nounits": [
          {
            "year": 2019,
            "value": 2.974
          },
          {
            "year": 2020,
            "value": 2.743
          },
          {
            "year": 2021,
            "value": 2.529
          },
          {
            "year": 2022,
            "value": 2.332
          },
          {
            "year": 2023,
            "value": 2.151
          },
          {
            "year": 2024,
            "value": 1.984
          },
          {
            "year": 2025,
            "value": 1.829
          },
          {
            "year": 2026,
            "value": 1.632
          },
          {
            "year": 2027,
            "value": 1.436
          },
          {
            "year": 2028,
            "value": 1.241
          },
          {
            "year": 2029,
            "value": 1.048
          },
          {
            "year": 2030,
            "value": 0.857
          },
          {
            "year": 2031,
            "value": 0.777
          },
          {
            "year": 2032,
            "value": 0.704
          },
          {
            "year": 2033,
            "value": 0.638
          },
          {
            "year": 2034,
            "value": 0.579
          },
          {
            "year": 2035,
            "value": 0.525
          },
          {
            "year": 2036,
            "value": 0.458
          },
          {
            "year": 2037,
            "value": 0.391
          },
          {
            "year": 2038,
            "value": 0.325
          },
          {
            "year": 2039,
            "value": 0.259
          },
          {
            "year": 2040,
            "value": 0.194
          },
          {
            "year": 2041,
            "value": 0.164
          },
          {
            "year": 2042,
            "value": 0.135
          },
          {
            "year": 2043,
            "value": 0.106
          },
          {
            "year": 2044,
            "value": 0.0771
          },
          {
            "year": 2045,
            "value": 0.0484
          },
          {
            "year": 2046,
            "value": 0.0386
          },
          {
            "year": 2047,
            "value": 0.0289
          },
          {
            "year": 2048,
            "value": 0.0192
          },
          {
            "year": 2049,
            "value": 0.00957
          },
          {
            "year": 2050,
            "value": 0
          }
        ]
      },
      {
        "sector": "Aluminum",
        "region": "North America",
        "benchmark_metric": "t CO2e/(t Aluminum)",
        "scenario name": "OECM 1.5 Degrees",
        "release date": "2022",
        "projections_nounits": [
          {
            "year": 2019,
            "value": 4.17
          },
          {
            "year": 2020,
            "value": 3.676
          },
          {
            "year": 2021,
            "value": 3.24
          },
          {
            "year": 2022,
            "value": 2.857
          },
          {
            "year": 2023,
            "value": 2.518
          },
          {
            "year": 2024,
            "value": 2.22
          },
          {
            "year": 2025,
            "value": 1.957
          },
          {
            "year": 2026,
            "value": 1.635
          },
          {
            "year": 2027,
            "value": 1.315
          },
          {
            "year": 2028,
            "value": 0.997
          },
          {
            "year": 2029,
            "value": 0.682
          },
          {
            "year": 2030,
            "value": 0.369
          },
          {
            "year": 2031,
            "value": 0.354
          },
          {
            "year": 2032,
            "value": 0.34
          },
          {
            "year": 2033,
            "value": 0.327
          },
          {
            "year": 2034,
            "value": 0.314
          },
          {
            "year": 2035,
            "value": 0.301
          },
          {
            "year": 2036,
            "value": 0.26
          },
          {
            "year": 2037,
            "value": 0.218
          },
          {
            "year": 2038,
            "value": 0.177
          },
          {
            "year": 2039,
            "value": 0.136
          },
          {
            "year": 2040,
            "value": 0.0951
          },
          {
            "year": 2041,
            "value": 0.0837
          },
          {
            "year": 2042,
            "value": 0.0737
          },
          {
            "year": 2043,
            "value": 0.0648
          },
          {
            "year": 2044,
            "value": 0.0571
          },
          {
            "year": 2045,
            "value": 0.0502
          },
          {
            "year": 2046,
            "value": 0.0474
          },
          {
            "year": 2047,
            "value": 0.0447
          },
          {
            "year": 2048,
            "value": 0.0422
          },
          {
            "year": 2049,
            "value": 0.0398
          },
          {
            "year": 2050,
            "value": 0.0375
          }
        ]
      },
      {
        "sector": "Cement",
        "region": "Global",
        "benchmark_metric": "t CO2e/(t Cement)",
        "scenario name": "OECM 1.5 Degrees",
        "release date": "2022",
        "projections_nounits": [
          {
            "year": 2019,
            "value": 0.0582
          },
          {
            "year": 2020,
            "value": 0.0526
          },
          {
            "year": 2021,
            "value": 0.0471
          },
          {
            "year": 2022,
            "value": 0.0418
          },
          {
            "year": 2023,
            "value": 0.0365
          },
          {
            "year": 2024,
            "value": 0.0313
          },
          {
            "year": 2025,
            "value": 0.0262
          },
          {
            "year": 2026,
            "value": 0.0232
          },
          {
            "year": 2027,
            "value": 0.0203
          },
          {
            "year": 2028,
            "value": 0.0174
          },
          {
            "year": 2029,
            "value": 0.0146
          },
          {
            "year": 2030,
            "value": 0.0118
          },
          {
            "year": 2031,
            "value": 0.0103
          },
          {
            "year": 2032,
            "value": 0.00879
          },
          {
            "year": 2033,
            "value": 0.00732
          },
          {
            "year": 2034,
            "value": 0.00587
          },
          {
            "year": 2035,
            "value": 0.00444
          },
          {
            "year": 2036,
            "value": 0.00393
          },
          {
            "year": 2037,
            "value": 0.00343
          },
          {
            "year": 2038,
            "value": 0.00293
          },
          {
            "year": 2039,
            "value": 0.00244
          },
          {
            "year": 2040,
            "value": 0.00195
          },
          {
            "year": 2041,
            "value": 0.00168
          },
          {
            "year": 2042,
            "value": 0.0014
          },
          {
            "year": 2043,
            "value": 0.00113
          },
          {
            "year": 2044,
            "value": 0.000857
          },
          {
            "year": 2045,
            "value": 0.000589
          },
          {
            "year": 2046,
            "value": 0.000469
          },
          {
            "year": 2047,
            "value": 0.00035
          },
          {
            "year": 2048,
            "value": 0.000233
          },
          {
            "year": 2049,
            "value": 0.000116
          },
          {
            "year": 2050,
            "value": 0
          }
        ]
      },
      {
        "sector": "Cement",
        "region": "Europe",
        "benchmark_metric": "t CO2e/(t Cement)",
        "scenario name": "OECM 1.5 Degrees",
        "release date": "2022",
        "projections_nounits": [
          {
            "year": 2019,
            "value": 0.0315
          },
          {
            "year": 2020,
            "value": 0.0283
          },
          {
            "year": 2021,
            "value": 0.0253
          },
          {
            "year": 2022,
            "value": 0.0227
          },
          {
            "year": 2023,
            "value": 0.0204
          },
          {
            "year": 2024,
            "value": 0.0183
          },
          {
            "year": 2025,
            "value": 0.0164
          },
          {
            "year": 2026,
            "value": 0.0142
          },
          {
            "year": 2027,
            "value": 0.0123
          },
          {
            "year": 2028,
            "value": 0.0107
          },
          {
            "year": 2029,
            "value": 0.00923
          },
          {
            "year": 2030,
            "value": 0.00799
          },
          {
            "year": 2031,
            "value": 0.00733
          },
          {
            "year": 2032,
            "value": 0.00671
          },
          {
            "year": 2033,
            "value": 0.00615
          },
          {
            "year": 2034,
            "value": 0.00564
          },
          {
            "year": 2035,
            "value": 0.00516
          },
          {
            "year": 2036,
            "value": 0.00452
          },
          {
            "year": 2037,
            "value": 0.00388
          },
          {
            "year": 2038,
            "value": 0.00325
          },
          {
            "year": 2039,
            "value": 0.00263
          },
          {
            "year": 2040,
            "value": 0.00201
          },
          {
            "year": 2041,
            "value": 0.00171
          },
          {
            "year": 2042,
            "value": 0.00141
          },
          {
            "year": 2043,
            "value": 0.00112
          },
          {
            "year": 2044,
            "value": 0.000824
          },
          {
            "year": 2045,
            "value": 0.000533
          },
          {
            "year": 2046,
            "value": 0.000425
          },
          {
            "year": 2047,
            "value": 0.000317
          },
          {
            "year": 2048,
            "value": 0.000211
          },
          {
            "year": 2049,
            "value": 0.000105
          },
          {
            "year": 2050,
            "value": 0
          }
        ]
      },
      {
        "sector": "Cement",
        "region": "North America",
        "benchmark_metric": "t CO2e/(t Cement)",
        "scenario name": "OECM 1.5 Degrees",
        "release date": "2022",
        "projections_nounits": [
          {
            "year": 2019,
            "value": 0.0436
          },
          {
            "year": 2020,
            "value": 0.039
          },
          {
            "year": 2021,
            "value": 0.0345
          },
          {
            "year": 2022,
            "value": 0.0302
          },
          {
            "year": 2023,
            "value": 0.0259
          },
          {
            "year": 2024,
            "value": 0.0217
          },
          {
            "year": 2025,
            "value": 0.0175
          },
          {
            "year": 2026,
            "value": 0.0146
          },
          {
            "year": 2027,
            "value": 0.0118
          },
          {
            "year": 2028,
            "value": 0.00897
          },
          {
            "year": 2029,
            "value": 0.00619
          },
          {
            "year": 2030,
            "value": 0.00344
          },
          {
            "year": 2031,
            "value": 0.00334
          },
          {
            "year": 2032,
            "value": 0.00324
          },
          {
            "year": 2033,
            "value": 0.00315
          },
          {
            "year": 2034,
            "value": 0.00306
          },
          {
            "year": 2035,
            "value": 0.00297
          },
          {
            "year": 2036,
            "value": 0.00256
          },
          {
            "year": 2037,
            "value": 0.00216
          },
          {
            "year": 2038,
            "value": 0.00177
          },
          {
            "year": 2039,
            "value": 0.00138
          },
          {
            "year": 2040,
            "value": 0.00099
          },
          {
            "year": 2041,
            "value": 0.000881
          },
          {
            "year": 2042,
            "value": 0.000785
          },
          {
            "year": 2043,
            "value": 0.000699
          },
          {
            "year": 2044,
            "value": 0.000622
          },
          {
            "year": 2045,
            "value": 0.000554
          },
          {
            "year": 2046,
            "value": 0.000529
          },
          {
            "year": 2047,
            "value": 0.000505
          },
          {
            "year": 2048,
            "value": 0.000483
          },
          {
            "year": 2049,
            "value": 0.000461
          },
          {
            "year": 2050,
            "value": 0.00044
          }
        ]
      },
      {
        "sector": "Construction Buildings",
        "region": "Global",
        "benchmark_metric": "t CO2e/(million USD)",
        "scenario name": "OECM 1.5 Degrees",
        "release date": "2022",
        "projections_nounits": [
          {
            "year": 2019,
            "value": 28.961
          },
          {
            "year": 2020,
            "value": 25.463
          },
          {
            "year": 2021,
            "value": 22.387
          },
          {
            "year": 2022,
            "value": 19.682
          },
          {
            "year": 2023,
            "value": 17.304
          },
          {
            "year": 2024,
            "value": 15.214
          },
          {
            "year": 2025,
            "value": 13.376
          },
          {
            "year": 2026,
            "value": 11.469
          },
          {
            "year": 2027,
            "value": 9.835
          },
          {
            "year": 2028,
            "value": 8.433
          },
          {
            "year": 2029,
            "value": 7.231
          },
          {
            "year": 2030,
            "value": 6.2
          },
          {
            "year": 2031,
            "value": 5.343
          },
          {
            "year": 2032,
            "value": 4.534
          },
          {
            "year": 2033,
            "value": 3.771
          },
          {
            "year": 2034,
            "value": 3.053
          },
          {
            "year": 2035,
            "value": 2.378
          },
          {
            "year": 2036,
            "value": 2.026
          },
          {
            "year": 2037,
            "value": 1.726
          },
          {
            "year": 2038,
            "value": 1.47
          },
          {
            "year": 2039,
            "value": 1.252
          },
          {
            "year": 2040,
            "value": 1.067
          },
          {
            "year": 2041,
            "value": 0.902
          },
          {
            "year": 2042,
            "value": 0.746
          },
          {
            "year": 2043,
            "value": 0.597
          },
          {
            "year": 2044,
            "value": 0.456
          },
          {
            "year": 2045,
            "value": 0.323
          },
          {
            "year": 2046,
            "value": 0.252
          },
          {
            "year": 2047,
            "value": 0.184
          },
          {
            "year": 2048,
            "value": 0.12
          },
          {
            "year": 2049,
            "value": 0.0586
          },
          {
            "year": 2050,
            "value": 0
          }
        ]
      },
      {
        "sector": "Construction Buildings",
        "region": "Europe",
        "benchmark_metric": "t CO2e/(million USD)",
        "scenario name": "OECM 1.5 Degrees",
        "release date": "2022",
        "projections_nounits": [
          {
            "year": 2019,
            "value": 15.85
          },
          {
            "year": 2020,
            "value": 14.653
          },
          {
            "year": 2021,
            "value": 13.547
          },
          {
            "year": 2022,
            "value": 12.525
          },
          {
            "year": 2023,
            "value": 11.579
          },
          {
            "year": 2024,
            "value": 10.705
          },
          {
            "year": 2025,
            "value": 9.897
          },
          {
            "year": 2026,
            "value": 8.588
          },
          {
            "year": 2027,
            "value": 7.452
          },
          {
            "year": 2028,
            "value": 6.466
          },
          {
            "year": 2029,
            "value": 5.61
          },
          {
            "year": 2030,
            "value": 4.868
          },
          {
            "year": 2031,
            "value": 4.459
          },
          {
            "year": 2032,
            "value": 4.084
          },
          {
            "year": 2033,
            "value": 3.741
          },
          {
            "year": 2034,
            "value": 3.426
          },
          {
            "year": 2035,
            "value": 3.138
          },
          {
            "year": 2036,
            "value": 2.733
          },
          {
            "year": 2037,
            "value": 2.34
          },
          {
            "year": 2038,
            "value": 1.957
          },
          {
            "year": 2039,
            "value": 1.584
          },
          {
            "year": 2040,
            "value": 1.222
          },
          {
            "year": 2041,
            "value": 1.033
          },
          {
            "year": 2042,
            "value": 0.849
          },
          {
            "year": 2043,
            "value": 0.67
          },
          {
            "year": 2044,
            "value": 0.495
          },
          {
            "year": 2045,
            "value": 0.323
          },
          {
            "year": 2046,
            "value": 0.256
          },
          {
            "year": 2047,
            "value": 0.19
          },
          {
            "year": 2048,
            "value": 0.125
          },
          {
            "year": 2049,
            "value": 0.0617
          },
          {
            "year": 2050,
            "value": 0
          }
        ]
      },
      {
        "sector": "Construction Buildings",
        "region": "North America",
        "benchmark_metric": "t CO2e/(million USD)",
        "scenario name": "OECM 1.5 Degrees",
        "release date": "2022",
        "projections_nounits": [
          {
            "year": 2019,
            "value": 20.701
          },
          {
            "year": 2020,
            "value": 18.338
          },
          {
            "year": 2021,
            "value": 16.246
          },
          {
            "year": 2022,
            "value": 14.392
          },
          {
            "year": 2023,
            "value": 12.749
          },
          {
            "year": 2024,
            "value": 11.294
          },
          {
            "year": 2025,
            "value": 10.005
          },
          {
            "year": 2026,
            "value": 8.266
          },
          {
            "year": 2027,
            "value": 6.59
          },
          {
            "year": 2028,
            "value": 4.977
          },
          {
            "year": 2029,
            "value": 3.425
          },
          {
            "year": 2030,
            "value": 1.931
          },
          {
            "year": 2031,
            "value": 1.863
          },
          {
            "year": 2032,
            "value": 1.798
          },
          {
            "year": 2033,
            "value": 1.736
          },
          {
            "year": 2034,
            "value": 1.675
          },
          {
            "year": 2035,
            "value": 1.617
          },
          {
            "year": 2036,
            "value": 1.382
          },
          {
            "year": 2037,
            "value": 1.156
          },
          {
            "year": 2038,
            "value": 0.937
          },
          {
            "year": 2039,
            "value": 0.727
          },
          {
            "year": 2040,
            "value": 0.525
          },
          {
            "year": 2041,
            "value": 0.465
          },
          {
            "year": 2042,
            "value": 0.412
          },
          {
            "year": 2043,
            "value": 0.365
          },
          {
            "year": 2044,
            "value": 0.323
          },
          {
            "year": 2045,
            "value": 0.286
          },
          {
            "year": 2046,
            "value": 0.272
          },
          {
            "year": 2047,
            "value": 0.258
          },
          {
            "year": 2048,
            "value": 0.245
          },
          {
            "year": 2049,
            "value": 0.233
          },
          {
            "year": 2050,
            "value": 0.221
          }
        ]
      },
      {
        "sector": "Residential Buildings",
        "region": "Global",
        "benchmark_metric": "t CO2e/(million m**2)",
        "scenario name": "OECM 1.5 Degrees",
        "release date": "2022",
        "projections_nounits": [
          {
            "year": 2019,
            "value": 24595.0
          },
          {
            "year": 2020,
            "value": 22514.0
          },
          {
            "year": 2021,
            "value": 20608.0
          },
          {
            "year": 2022,
            "value": 18864.0
          },
          {
            "year": 2023,
            "value": 17268.0
          },
          {
            "year": 2024,
            "value": 15806.0
          },
          {
            "year": 2025,
            "value": 14468.0
          },
          {
            "year": 2026,
            "value": 12752.0
          },
          {
            "year": 2027,
            "value": 11083.0
          },
          {
            "year": 2028,
            "value": 9462.7
          },
          {
            "year": 2029,
            "value": 7888.6
          },
          {
            "year": 2030,
            "value": 6359.9
          },
          {
            "year": 2031,
            "value": 5583.8
          },
          {
            "year": 2032,
            "value": 4827.7
          },
          {
            "year": 2033,
            "value": 4091.3
          },
          {
            "year": 2034,
            "value": 3374.0
          },
          {
            "year": 2035,
            "value": 2675.6
          },
          {
            "year": 2036,
            "value": 2325.0
          },
          {
            "year": 2037,
            "value": 2020.3
          },
          {
            "year": 2038,
            "value": 1755.6
          },
          {
            "year": 2039,
            "value": 1525.5
          },
          {
            "year": 2040,
            "value": 1325.6
          },
          {
            "year": 2041,
            "value": 1109.8
          },
          {
            "year": 2042,
            "value": 898.62
          },
          {
            "year": 2043,
            "value": 691.94
          },
          {
            "year": 2044,
            "value": 489.7
          },
          {
            "year": 2045,
            "value": 291.83
          },
          {
            "year": 2046,
            "value": 231.03
          },
          {
            "year": 2047,
            "value": 171.46
          },
          {
            "year": 2048,
            "value": 113.12
          },
          {
            "year": 2049,
            "value": 55.967
          },
          {
            "year": 2050,
            "value": 0
          }
        ]
      },
      {
        "sector": "Residential Buildings",
        "region": "Europe",
        "benchmark_metric": "t CO2e/(million m**2)",
        "scenario name": "OECM 1.5 Degrees",
        "release date": "2022",
        "projections_nounits": [
          {
            "year": 2019,
            "value": 10977.0
          },
          {
            "year": 2020,
            "value": 10333.0
          },
          {
            "year": 2021,
            "value": 9726.1
          },
          {
            "year": 2022,
            "value": 9155.0
          },
          {
            "year": 2023,
            "value": 8617.4
          },
          {
            "year": 2024,
            "value": 8111.4
          },
          {
            "year": 2025,
            "value": 7635.1
          },
          {
            "year": 2026,
            "value": 6638.1
          },
          {
            "year": 2027,
            "value": 5771.3
          },
          {
            "year": 2028,
            "value": 5017.7
          },
          {
            "year": 2029,
            "value": 4362.5
          },
          {
            "year": 2030,
            "value": 3792.8
          },
          {
            "year": 2031,
            "value": 3473.9
          },
          {
            "year": 2032,
            "value": 3181.8
          },
          {
            "year": 2033,
            "value": 2914.3
          },
          {
            "year": 2034,
            "value": 2669.2
          },
          {
            "year": 2035,
            "value": 2444.8
          },
          {
            "year": 2036,
            "value": 2149.5
          },
          {
            "year": 2037,
            "value": 1855.5
          },
          {
            "year": 2038,
            "value": 1562.6
          },
          {
            "year": 2039,
            "value": 1270.9
          },
          {
            "year": 2040,
            "value": 980.47
          },
          {
            "year": 2041,
            "value": 836.95
          },
          {
            "year": 2042,
            "value": 693.67
          },
          {
            "year": 2043,
            "value": 550.62
          },
          {
            "year": 2044,
            "value": 407.82
          },
          {
            "year": 2045,
            "value": 265.25
          },
          {
            "year": 2046,
            "value": 212.02
          },
          {
            "year": 2047,
            "value": 158.89
          },
          {
            "year": 2048,
            "value": 105.84
          },
          {
            "year": 2049,
            "value": 52.874
          },
          {
            "year": 2050,
            "value": 0
          }
        ]
      },
      {
        "sector": "Residential Buildings",
        "region": "North America",
        "benchmark_metric": "t CO2e/(million m**2)",
        "scenario name": "OECM 1.5 Degrees",
        "release date": "2022",
        "projections_nounits": [
          {
            "year": 2019,
            "value": 24542.0
          },
          {
            "year": 2020,
            "value": 22142.0
          },
          {
            "year": 2021,
            "value": 19977.0
          },
          {
            "year": 2022,
            "value": 18024.0
          },
          {
            "year": 2023,
            "value": 16262.0
          },
          {
            "year": 2024,
            "value": 14672.0
          },
          {
            "year": 2025,
            "value": 13237.0
          },
          {
            "year": 2026,
            "value": 11068.0
          },
          {
            "year": 2027,
            "value": 8920.6
          },
          {
            "year": 2028,
            "value": 6794.5
          },
          {
            "year": 2029,
            "value": 4689.8
          },
          {
            "year": 2030,
            "value": 2606.3
          },
          {
            "year": 2031,
            "value": 2534.7
          },
          {
            "year": 2032,
            "value": 2465.0
          },
          {
            "year": 2033,
            "value": 2397.3
          },
          {
            "year": 2034,
            "value": 2331.4
          },
          {
            "year": 2035,
            "value": 2267.3
          },
          {
            "year": 2036,
            "value": 1966.4
          },
          {
            "year": 2037,
            "value": 1667.9
          },
          {
            "year": 2038,
            "value": 1372.0
          },
          {
            "year": 2039,
            "value": 1078.5
          },
          {
            "year": 2040,
            "value": 787.45
          },
          {
            "year": 2041,
            "value": 704.9
          },
          {
            "year": 2042,
            "value": 631.0
          },
          {
            "year": 2043,
            "value": 564.85
          },
          {
            "year": 2044,
            "value": 505.63
          },
          {
            "year": 2045,
            "value": 452.62
          },
          {
            "year": 2046,
            "value": 434.59
          },
          {
            "year": 2047,
            "value": 417.28
          },
          {
            "year": 2048,
            "value": 400.66
          },
          {
            "year": 2049,
            "value": 384.7
          },
          {
            "year": 2050,
            "value": 369.38
          }
        ]
      },
      {
        "sector": "Commercial Buildings",
        "region": "Global",
        "benchmark_metric": "t CO2e/(million m**2)",
        "scenario name": "OECM 1.5 Degrees",
        "release date": "2022",
        "projections_nounits": [
          {
            "year": 2019,
            "value": 50373.0
          },
          {
            "year": 2020,
            "value": 45951.0
          },
          {
            "year": 2021,
            "value": 41917.0
          },
          {
            "year": 2022,
            "value": 38238.0
          },
          {
            "year": 2023,
            "value": 34881.0
          },
          {
            "year": 2024,
            "value": 31819.0
          },
          {
            "year": 2025,
            "value": 29026.0
          },
          {
            "year": 2026,
            "value": 24743.0
          },
          {
            "year": 2027,
            "value": 21092.0
          },
          {
            "year": 2028,
            "value": 17980.0
          },
          {
            "year": 2029,
            "value": 15327.0
          },
          {
            "year": 2030,
            "value": 13065.0
          },
          {
            "year": 2031,
            "value": 11423.0
          },
          {
            "year": 2032,
            "value": 9850.5
          },
          {
            "year": 2033,
            "value": 8346.6
          },
          {
            "year": 2034,
            "value": 6908.5
          },
          {
            "year": 2035,
            "value": 5534.0
          },
          {
            "year": 2036,
            "value": 4761.0
          },
          {
            "year": 2037,
            "value": 4095.9
          },
          {
            "year": 2038,
            "value": 3523.8
          },
          {
            "year": 2039,
            "value": 3031.5
          },
          {
            "year": 2040,
            "value": 2608.1
          },
          {
            "year": 2041,
            "value": 2170.3
          },
          {
            "year": 2042,
            "value": 1746.5
          },
          {
            "year": 2043,
            "value": 1336.1
          },
          {
            "year": 2044,
            "value": 938.94
          },
          {
            "year": 2045,
            "value": 554.65
          },
          {
            "year": 2046,
            "value": 436.89
          },
          {
            "year": 2047,
            "value": 322.63
          },
          {
            "year": 2048,
            "value": 211.78
          },
          {
            "year": 2049,
            "value": 104.26
          },
          {
            "year": 2050,
            "value": 0
          }
        ]
      },
      {
        "sector": "Commercial Buildings",
        "region": "Europe",
        "benchmark_metric": "t CO2e/(million m**2)",
        "scenario name": "OECM 1.5 Degrees",
        "release date": "2022",
        "projections_nounits": [
          {
            "year": 2019,
            "value": 105870.0
          },
          {
            "year": 2020,
            "value": 95578.0
          },
          {
            "year": 2021,
            "value": 86285.0
          },
          {
            "year": 2022,
            "value": 77896.0
          },
          {
            "year": 2023,
            "value": 70323.0
          },
          {
            "year": 2024,
            "value": 63485.0
          },
          {
            "year": 2025,
            "value": 57313.0
          },
          {
            "year": 2026,
            "value": 49464.0
          },
          {
            "year": 2027,
            "value": 42690.0
          },
          {
            "year": 2028,
            "value": 36843.0
          },
          {
            "year": 2029,
            "value": 31797.0
          },
          {
            "year": 2030,
            "value": 27443.0
          },
          {
            "year": 2031,
            "value": 24089.0
          },
          {
            "year": 2032,
            "value": 21145.0
          },
          {
            "year": 2033,
            "value": 18561.0
          },
          {
            "year": 2034,
            "value": 16293.0
          },
          {
            "year": 2035,
            "value": 14301.0
          },
          {
            "year": 2036,
            "value": 12442.0
          },
          {
            "year": 2037,
            "value": 10646.0
          },
          {
            "year": 2038,
            "value": 8911.3
          },
          {
            "year": 2039,
            "value": 7236.5
          },
          {
            "year": 2040,
            "value": 5619.9
          },
          {
            "year": 2041,
            "value": 4661.8
          },
          {
            "year": 2042,
            "value": 3742.7
          },
          {
            "year": 2043,
            "value": 2861.2
          },
          {
            "year": 2044,
            "value": 2016.3
          },
          {
            "year": 2045,
            "value": 1206.6
          },
          {
            "year": 2046,
            "value": 946.39
          },
          {
            "year": 2047,
            "value": 695.9
          },
          {
            "year": 2048,
            "value": 454.85
          },
          {
            "year": 2049,
            "value": 222.98
          },
          {
            "year": 2050,
            "value": 0
          }
        ]
      },
      {
        "sector": "Commercial Buildings",
        "region": "North America",
        "benchmark_metric": "t CO2e/(million m**2)",
        "scenario name": "OECM 1.5 Degrees",
        "release date": "2022",
        "projections_nounits": [
          {
            "year": 2019,
            "value": 57362.0
          },
          {
            "year": 2020,
            "value": 51647.0
          },
          {
            "year": 2021,
            "value": 46501.0
          },
          {
            "year": 2022,
            "value": 41868.0
          },
          {
            "year": 2023,
            "value": 37696.0
          },
          {
            "year": 2024,
            "value": 33940.0
          },
          {
            "year": 2025,
            "value": 30558.0
          },
          {
            "year": 2026,
            "value": 26754.0
          },
          {
            "year": 2027,
            "value": 23073.0
          },
          {
            "year": 2028,
            "value": 19513.0
          },
          {
            "year": 2029,
            "value": 16070.0
          },
          {
            "year": 2030,
            "value": 12742.0
          },
          {
            "year": 2031,
            "value": 11387.0
          },
          {
            "year": 2032,
            "value": 10177.0
          },
          {
            "year": 2033,
            "value": 9095.5
          },
          {
            "year": 2034,
            "value": 8128.8
          },
          {
            "year": 2035,
            "value": 7264.9
          },
          {
            "year": 2036,
            "value": 6277.2
          },
          {
            "year": 2037,
            "value": 5423.9
          },
          {
            "year": 2038,
            "value": 4686.5
          },
          {
            "year": 2039,
            "value": 4049.4
          },
          {
            "year": 2040,
            "value": 3498.9
          },
          {
            "year": 2041,
            "value": 2915.4
          },
          {
            "year": 2042,
            "value": 2354.4
          },
          {
            "year": 2043,
            "value": 1815.1
          },
          {
            "year": 2044,
            "value": 1296.8
          },
          {
            "year": 2045,
            "value": 798.92
          },
          {
            "year": 2046,
            "value": 640.41
          },
          {
            "year": 2047,
            "value": 487.5
          },
          {
            "year": 2048,
            "value": 340.04
          },
          {
            "year": 2049,
            "value": 197.88
          },
          {
            "year": 2050,
            "value": 60.875
          }
        ]
      },
      {
        "sector": "Chemicals",
        "region": "Global",
        "benchmark_metric": "kg CO2e/USD",
        "scenario name": "OECM 1.5 Degrees",
        "release date": "2022",
        "projections_nounits": [
          {
            "year": 2019,
            "value": 0.191
          },
          {
            "year": 2020,
            "value": 0.171
          },
          {
            "year": 2021,
            "value": 0.153
          },
          {
            "year": 2022,
            "value": 0.138
          },
          {
            "year": 2023,
            "value": 0.124
          },
          {
            "year": 2024,
            "value": 0.111
          },
          {
            "year": 2025,
            "value": 0.0995
          },
          {
            "year": 2026,
            "value": 0.0846
          },
          {
            "year": 2027,
            "value": 0.072
          },
          {
            "year": 2028,
            "value": 0.0613
          },
          {
            "year": 2029,
            "value": 0.0521
          },
          {
            "year": 2030,
            "value": 0.0444
          },
          {
            "year": 2031,
            "value": 0.0381
          },
          {
            "year": 2032,
            "value": 0.0322
          },
          {
            "year": 2033,
            "value": 0.0266
          },
          {
            "year": 2034,
            "value": 0.0213
          },
          {
            "year": 2035,
            "value": 0.0164
          },
          {
            "year": 2036,
            "value": 0.0143
          },
          {
            "year": 2037,
            "value": 0.0124
          },
          {
            "year": 2038,
            "value": 0.0105
          },
          {
            "year": 2039,
            "value": 0.00874
          },
          {
            "year": 2040,
            "value": 0.00706
          },
          {
            "year": 2041,
            "value": 0.00596
          },
          {
            "year": 2042,
            "value": 0.00492
          },
          {
            "year": 2043,
            "value": 0.00393
          },
          {
            "year": 2044,
            "value": 0.00298
          },
          {
            "year": 2045,
            "value": 0.00209
          },
          {
            "year": 2046,
            "value": 0.00163
          },
          {
            "year": 2047,
            "value": 0.00119
          },
          {
            "year": 2048,
            "value": 0.000777
          },
          {
            "year": 2049,
            "value": 0.000379
          },
          {
            "year": 2050,
            "value": 0
          }
        ]
      },
      {
        "sector": "Chemicals",
        "region": "Europe",
        "benchmark_metric": "kg CO2e/USD",
        "scenario name": "OECM 1.5 Degrees",
        "release date": "2022",
        "projections_nounits": [
          {
            "year": 2019,
            "value": 0.114
          },
          {
            "year": 2020,
            "value": 0.105
          },
          {
            "year": 2021,
            "value": 0.0973
          },
          {
            "year": 2022,
            "value": 0.0899
          },
          {
            "year": 2023,
            "value": 0.0831
          },
          {
            "year": 2024,
            "value": 0.0768
          },
          {
            "year": 2025,
            "value": 0.071
          },
          {
            "year": 2026,
            "value": 0.0614
          },
          {
            "year": 2027,
            "value": 0.0532
          },
          {
            "year": 2028,
            "value": 0.0461
          },
          {
            "year": 2029,
            "value": 0.0399
          },
          {
            "year": 2030,
            "value": 0.0345
          },
          {
            "year": 2031,
            "value": 0.0316
          },
          {
            "year": 2032,
            "value": 0.0289
          },
          {
            "year": 2033,
            "value": 0.0264
          },
          {
            "year": 2034,
            "value": 0.0241
          },
          {
            "year": 2035,
            "value": 0.022
          },
          {
            "year": 2036,
            "value": 0.0192
          },
          {
            "year": 2037,
            "value": 0.0164
          },
          {
            "year": 2038,
            "value": 0.0137
          },
          {
            "year": 2039,
            "value": 0.0111
          },
          {
            "year": 2040,
            "value": 0.00849
          },
          {
            "year": 2041,
            "value": 0.00718
          },
          {
            "year": 2042,
            "value": 0.00589
          },
          {
            "year": 2043,
            "value": 0.00464
          },
          {
            "year": 2044,
            "value": 0.00342
          },
          {
            "year": 2045,
            "value": 0.00222
          },
          {
            "year": 2046,
            "value": 0.00176
          },
          {
            "year": 2047,
            "value": 0.0013
          },
          {
            "year": 2048,
            "value": 0.000859
          },
          {
            "year": 2049,
            "value": 0.000425
          },
          {
            "year": 2050,
            "value": 0
          }
        ]
      },
      {
        "sector": "Chemicals",
        "region": "North America",
        "benchmark_metric": "kg CO2e/USD",
        "scenario name": "OECM 1.5 Degrees",
        "release date": "2022",
        "projections_nounits": [
          {
            "year": 2019,
            "value": 0.132
          },
          {
            "year": 2020,
            "value": 0.117
          },
          {
            "year": 2021,
            "value": 0.104
          },
          {
            "year": 2022,
            "value": 0.0926
          },
          {
            "year": 2023,
            "value": 0.0822
          },
          {
            "year": 2024,
            "value": 0.073
          },
          {
            "year": 2025,
            "value": 0.0648
          },
          {
            "year": 2026,
            "value": 0.0535
          },
          {
            "year": 2027,
            "value": 0.0427
          },
          {
            "year": 2028,
            "value": 0.0322
          },
          {
            "year": 2029,
            "value": 0.0222
          },
          {
            "year": 2030,
            "value": 0.0125
          },
          {
            "year": 2031,
            "value": 0.0121
          },
          {
            "year": 2032,
            "value": 0.0116
          },
          {
            "year": 2033,
            "value": 0.0112
          },
          {
            "year": 2034,
            "value": 0.0109
          },
          {
            "year": 2035,
            "value": 0.0105
          },
          {
            "year": 2036,
            "value": 0.00895
          },
          {
            "year": 2037,
            "value": 0.00748
          },
          {
            "year": 2038,
            "value": 0.00607
          },
          {
            "year": 2039,
            "value": 0.00471
          },
          {
            "year": 2040,
            "value": 0.0034
          },
          {
            "year": 2041,
            "value": 0.00301
          },
          {
            "year": 2042,
            "value": 0.00267
          },
          {
            "year": 2043,
            "value": 0.00236
          },
          {
            "year": 2044,
            "value": 0.00209
          },
          {
            "year": 2045,
            "value": 0.00185
          },
          {
            "year": 2046,
            "value": 0.00176
          },
          {
            "year": 2047,
            "value": 0.00167
          },
          {
            "year": 2048,
            "value": 0.00159
          },
          {
            "year": 2049,
            "value": 0.00151
          },
          {
            "year": 2050,
            "value": 0.00143
          }
        ]
      },
      {
        "sector": "Textiles",
        "region": "Global",
        "benchmark_metric": "kg CO2e/USD",
        "scenario name": "OECM 1.5 Degrees",
        "release date": "2022",
        "projections_nounits": [
          {
            "year": 2019,
            "value": 0.117
          },
          {
            "year": 2020,
            "value": 0.106
          },
          {
            "year": 2021,
            "value": 0.0959
          },
          {
            "year": 2022,
            "value": 0.0869
          },
          {
            "year": 2023,
            "value": 0.0788
          },
          {
            "year": 2024,
            "value": 0.0715
          },
          {
            "year": 2025,
            "value": 0.0648
          },
          {
            "year": 2026,
            "value": 0.0553
          },
          {
            "year": 2027,
            "value": 0.0473
          },
          {
            "year": 2028,
            "value": 0.0404
          },
          {
            "year": 2029,
            "value": 0.0345
          },
          {
            "year": 2030,
            "value": 0.0294
          },
          {
            "year": 2031,
            "value": 0.0253
          },
          {
            "year": 2032,
            "value": 0.0214
          },
          {
            "year": 2033,
            "value": 0.0178
          },
          {
            "year": 2034,
            "value": 0.0143
          },
          {
            "year": 2035,
            "value": 0.0111
          },
          {
            "year": 2036,
            "value": 0.00938
          },
          {
            "year": 2037,
            "value": 0.00796
          },
          {
            "year": 2038,
            "value": 0.00675
          },
          {
            "year": 2039,
            "value": 0.00573
          },
          {
            "year": 2040,
            "value": 0.00486
          },
          {
            "year": 2041,
            "value": 0.00411
          },
          {
            "year": 2042,
            "value": 0.0034
          },
          {
            "year": 2043,
            "value": 0.00272
          },
          {
            "year": 2044,
            "value": 0.00207
          },
          {
            "year": 2045,
            "value": 0.00146
          },
          {
            "year": 2046,
            "value": 0.00114
          },
          {
            "year": 2047,
            "value": 0.000836
          },
          {
            "year": 2048,
            "value": 0.000544
          },
          {
            "year": 2049,
            "value": 0.000266
          },
          {
            "year": 2050,
            "value": 0
          }
        ]
      },
      {
        "sector": "Textiles",
        "region": "Europe",
        "benchmark_metric": "kg CO2e/USD",
        "scenario name": "OECM 1.5 Degrees",
        "release date": "2022",
        "projections_nounits": [
          {
            "year": 2019,
            "value": 0.0628
          },
          {
            "year": 2020,
            "value": 0.0582
          },
          {
            "year": 2021,
            "value": 0.0539
          },
          {
            "year": 2022,
            "value": 0.05
          },
          {
            "year": 2023,
            "value": 0.0463
          },
          {
            "year": 2024,
            "value": 0.0429
          },
          {
            "year": 2025,
            "value": 0.0397
          },
          {
            "year": 2026,
            "value": 0.0345
          },
          {
            "year": 2027,
            "value": 0.0299
          },
          {
            "year": 2028,
            "value": 0.026
          },
          {
            "year": 2029,
            "value": 0.0225
          },
          {
            "year": 2030,
            "value": 0.0195
          },
          {
            "year": 2031,
            "value": 0.0179
          },
          {
            "year": 2032,
            "value": 0.0164
          },
          {
            "year": 2033,
            "value": 0.015
          },
          {
            "year": 2034,
            "value": 0.0138
          },
          {
            "year": 2035,
            "value": 0.0126
          },
          {
            "year": 2036,
            "value": 0.011
          },
          {
            "year": 2037,
            "value": 0.00939
          },
          {
            "year": 2038,
            "value": 0.00785
          },
          {
            "year": 2039,
            "value": 0.00636
          },
          {
            "year": 2040,
            "value": 0.0049
          },
          {
            "year": 2041,
            "value": 0.00415
          },
          {
            "year": 2042,
            "value": 0.00341
          },
          {
            "year": 2043,
            "value": 0.00269
          },
          {
            "year": 2044,
            "value": 0.00198
          },
          {
            "year": 2045,
            "value": 0.0013
          },
          {
            "year": 2046,
            "value": 0.00103
          },
          {
            "year": 2047,
            "value": 0.000761
          },
          {
            "year": 2048,
            "value": 0.000501
          },
          {
            "year": 2049,
            "value": 0.000248
          },
          {
            "year": 2050,
            "value": 0
          }
        ]
      },
      {
        "sector": "Textiles",
        "region": "North America",
        "benchmark_metric": "kg CO2e/USD",
        "scenario name": "OECM 1.5 Degrees",
        "release date": "2022",
        "projections_nounits": [
          {
            "year": 2019,
            "value": 0.0897
          },
          {
            "year": 2020,
            "value": 0.079
          },
          {
            "year": 2021,
            "value": 0.0696
          },
          {
            "year": 2022,
            "value": 0.0613
          },
          {
            "year": 2023,
            "value": 0.0539
          },
          {
            "year": 2024,
            "value": 0.0475
          },
          {
            "year": 2025,
            "value": 0.0418
          },
          {
            "year": 2026,
            "value": 0.0343
          },
          {
            "year": 2027,
            "value": 0.027
          },
          {
            "year": 2028,
            "value": 0.02
          },
          {
            "year": 2029,
            "value": 0.0132
          },
          {
            "year": 2030,
            "value": 0.00676
          },
          {
            "year": 2031,
            "value": 0.00632
          },
          {
            "year": 2032,
            "value": 0.0059
          },
          {
            "year": 2033,
            "value": 0.00551
          },
          {
            "year": 2034,
            "value": 0.00515
          },
          {
            "year": 2035,
            "value": 0.00481
          },
          {
            "year": 2036,
            "value": 0.00406
          },
          {
            "year": 2037,
            "value": 0.00334
          },
          {
            "year": 2038,
            "value": 0.00265
          },
          {
            "year": 2039,
            "value": 0.00199
          },
          {
            "year": 2040,
            "value": 0.00134
          },
          {
            "year": 2041,
            "value": 0.00116
          },
          {
            "year": 2042,
            "value": 0.001
          },
          {
            "year": 2043,
            "value": 0.000862
          },
          {
            "year": 2044,
            "value": 0.000743
          },
          {
            "year": 2045,
            "value": 0.000641
          },
          {
            "year": 2046,
            "value": 0.000595
          },
          {
            "year": 2047,
            "value": 0.000552
          },
          {
            "year": 2048,
            "value": 0.000512
          },
          {
            "year": 2049,
            "value": 0.000476
          },
          {
            "year": 2050,
            "value": 0.000441
          }
        ]
      }
    ]
  },
  "S1S2": {
    "production_centric": true,
    "benchmarks": [
      {
        "sector": "Steel",
        "region": "Global",
<<<<<<< HEAD
        "benchmark_metric": {
          "units": "t CO2e/(t Steel)"
        },
=======
        "benchmark_metric": "t CO2e/(t Steel)",
>>>>>>> 24661509
        "scenario name": "OECM 1.5 Degrees",
        "release date": "2022",
        "projections_nounits": [
          {
            "year": 2019,
            "value": 1.653
          },
          {
            "year": 2020,
            "value": 1.571
          },
          {
            "year": 2021,
            "value": 1.494
          },
          {
            "year": 2022,
            "value": 1.421
          },
          {
            "year": 2023,
            "value": 1.351
          },
          {
            "year": 2024,
            "value": 1.284
          },
          {
            "year": 2025,
            "value": 1.221
          },
          {
            "year": 2026,
            "value": 1.098
          },
          {
            "year": 2027,
            "value": 0.988
          },
          {
            "year": 2028,
            "value": 0.889
          },
          {
            "year": 2029,
            "value": 0.799
          },
          {
            "year": 2030,
            "value": 0.719
          },
          {
            "year": 2031,
            "value": 0.647
          },
          {
            "year": 2032,
            "value": 0.583
          },
          {
            "year": 2033,
            "value": 0.525
          },
          {
            "year": 2034,
            "value": 0.472
          },
          {
            "year": 2035,
            "value": 0.425
          },
          {
            "year": 2036,
            "value": 0.377
          },
          {
            "year": 2037,
            "value": 0.334
          },
          {
            "year": 2038,
            "value": 0.297
          },
          {
            "year": 2039,
            "value": 0.263
          },
          {
            "year": 2040,
            "value": 0.233
          },
          {
            "year": 2041,
            "value": 0.206
          },
          {
            "year": 2042,
            "value": 0.182
          },
          {
            "year": 2043,
            "value": 0.16
          },
          {
            "year": 2044,
            "value": 0.141
          },
          {
            "year": 2045,
            "value": 0.125
          },
          {
            "year": 2046,
            "value": 0.107
          },
          {
            "year": 2047,
            "value": 0.09
          },
          {
            "year": 2048,
            "value": 0.0734
          },
          {
            "year": 2049,
            "value": 0.0573
          },
          {
            "year": 2050,
            "value": 0.0416
          }
        ]
      },
      {
        "sector": "Steel",
        "region": "Europe",
<<<<<<< HEAD
        "benchmark_metric": {
          "units": "t CO2e/(t Steel)"
        },
=======
        "benchmark_metric": "t CO2e/(t Steel)",
>>>>>>> 24661509
        "scenario name": "OECM 1.5 Degrees",
        "release date": "2022",
        "projections_nounits": [
          {
            "year": 2019,
            "value": 1.753
          },
          {
            "year": 2020,
            "value": 1.695
          },
          {
            "year": 2021,
            "value": 1.639
          },
          {
            "year": 2022,
            "value": 1.585
          },
          {
            "year": 2023,
            "value": 1.532
          },
          {
            "year": 2024,
            "value": 1.482
          },
          {
            "year": 2025,
            "value": 1.433
          },
          {
            "year": 2026,
            "value": 1.306
          },
          {
            "year": 2027,
            "value": 1.19
          },
          {
            "year": 2028,
            "value": 1.085
          },
          {
            "year": 2029,
            "value": 0.989
          },
          {
            "year": 2030,
            "value": 0.902
          },
          {
            "year": 2031,
            "value": 0.814
          },
          {
            "year": 2032,
            "value": 0.734
          },
          {
            "year": 2033,
            "value": 0.663
          },
          {
            "year": 2034,
            "value": 0.598
          },
          {
            "year": 2035,
            "value": 0.54
          },
          {
            "year": 2036,
            "value": 0.491
          },
          {
            "year": 2037,
            "value": 0.446
          },
          {
            "year": 2038,
            "value": 0.405
          },
          {
            "year": 2039,
            "value": 0.369
          },
          {
            "year": 2040,
            "value": 0.335
          },
          {
            "year": 2041,
            "value": 0.299
          },
          {
            "year": 2042,
            "value": 0.267
          },
          {
            "year": 2043,
            "value": 0.238
          },
          {
            "year": 2044,
            "value": 0.212
          },
          {
            "year": 2045,
            "value": 0.189
          },
          {
            "year": 2046,
            "value": 0.166
          },
          {
            "year": 2047,
            "value": 0.144
          },
          {
            "year": 2048,
            "value": 0.122
          },
          {
            "year": 2049,
            "value": 0.101
          },
          {
            "year": 2050,
            "value": 0.08
          }
        ]
      },
      {
        "sector": "Steel",
        "region": "North America",
<<<<<<< HEAD
        "benchmark_metric": {
          "units": "t CO2e/(t Steel)"
        },
=======
        "benchmark_metric": "t CO2e/(t Steel)",
>>>>>>> 24661509
        "scenario name": "OECM 1.5 Degrees",
        "release date": "2022",
        "projections_nounits": [
          {
            "year": 2019,
            "value": 2.163
          },
          {
            "year": 2020,
            "value": 2.033
          },
          {
            "year": 2021,
            "value": 1.91
          },
          {
            "year": 2022,
            "value": 1.795
          },
          {
            "year": 2023,
            "value": 1.686
          },
          {
            "year": 2024,
            "value": 1.584
          },
          {
            "year": 2025,
            "value": 1.489
          },
          {
            "year": 2026,
            "value": 1.328
          },
          {
            "year": 2027,
            "value": 1.184
          },
          {
            "year": 2028,
            "value": 1.056
          },
          {
            "year": 2029,
            "value": 0.942
          },
          {
            "year": 2030,
            "value": 0.84
          },
          {
            "year": 2031,
            "value": 0.774
          },
          {
            "year": 2032,
            "value": 0.713
          },
          {
            "year": 2033,
            "value": 0.657
          },
          {
            "year": 2034,
            "value": 0.606
          },
          {
            "year": 2035,
            "value": 0.558
          },
          {
            "year": 2036,
            "value": 0.494
          },
          {
            "year": 2037,
            "value": 0.437
          },
          {
            "year": 2038,
            "value": 0.387
          },
          {
            "year": 2039,
            "value": 0.343
          },
          {
            "year": 2040,
            "value": 0.303
          },
          {
            "year": 2041,
            "value": 0.274
          },
          {
            "year": 2042,
            "value": 0.248
          },
          {
            "year": 2043,
            "value": 0.224
          },
          {
            "year": 2044,
            "value": 0.203
          },
          {
            "year": 2045,
            "value": 0.183
          },
          {
            "year": 2046,
            "value": 0.158
          },
          {
            "year": 2047,
            "value": 0.136
          },
          {
            "year": 2048,
            "value": 0.118
          },
          {
            "year": 2049,
            "value": 0.102
          },
          {
            "year": 2050,
            "value": 0.0878
          }
        ]
      },
      {
        "sector": "Electricity Utilities",
        "region": "Global",
<<<<<<< HEAD
        "benchmark_metric": {
          "units": "t CO2e/MWh"
        },
=======
        "benchmark_metric": "t CO2e/MWh",
>>>>>>> 24661509
        "scenario name": "OECM 1.5 Degrees",
        "release date": "2022",
        "projections_nounits": [
          {
            "year": 2019,
            "value": 0.549
          },
          {
            "year": 2020,
            "value": 0.497
          },
          {
            "year": 2021,
            "value": 0.45
          },
          {
            "year": 2022,
            "value": 0.407
          },
          {
            "year": 2023,
            "value": 0.368
          },
          {
            "year": 2024,
            "value": 0.334
          },
          {
            "year": 2025,
            "value": 0.302
          },
          {
            "year": 2026,
            "value": 0.257
          },
          {
            "year": 2027,
            "value": 0.219
          },
          {
            "year": 2028,
            "value": 0.187
          },
          {
            "year": 2029,
            "value": 0.159
          },
          {
            "year": 2030,
            "value": 0.135
          },
          {
            "year": 2031,
            "value": 0.111
          },
          {
            "year": 2032,
            "value": 0.0906
          },
          {
            "year": 2033,
            "value": 0.0741
          },
          {
            "year": 2034,
            "value": 0.0606
          },
          {
            "year": 2035,
            "value": 0.0495
          },
          {
            "year": 2036,
            "value": 0.0425
          },
          {
            "year": 2037,
            "value": 0.0365
          },
          {
            "year": 2038,
            "value": 0.0314
          },
          {
            "year": 2039,
            "value": 0.0269
          },
          {
            "year": 2040,
            "value": 0.0231
          },
          {
            "year": 2041,
            "value": 0.0198
          },
          {
            "year": 2042,
            "value": 0.0165
          },
          {
            "year": 2043,
            "value": 0.0134
          },
          {
            "year": 2044,
            "value": 0.0104
          },
          {
            "year": 2045,
            "value": 0.00745
          },
          {
            "year": 2046,
            "value": 0.00588
          },
          {
            "year": 2047,
            "value": 0.00435
          },
          {
            "year": 2048,
            "value": 0.00286
          },
          {
            "year": 2049,
            "value": 0.00141
          },
          {
            "year": 2050,
            "value": 0
          }
        ]
      },
      {
        "sector": "Electricity Utilities",
        "region": "Europe",
<<<<<<< HEAD
        "benchmark_metric": {
          "units": "t CO2e/MWh"
        },
=======
        "benchmark_metric": "t CO2e/MWh",
>>>>>>> 24661509
        "scenario name": "OECM 1.5 Degrees",
        "release date": "2022",
        "projections_nounits": [
          {
            "year": 2019,
            "value": 0.279
          },
          {
            "year": 2020,
            "value": 0.257
          },
          {
            "year": 2021,
            "value": 0.236
          },
          {
            "year": 2022,
            "value": 0.217
          },
          {
            "year": 2023,
            "value": 0.2
          },
          {
            "year": 2024,
            "value": 0.184
          },
          {
            "year": 2025,
            "value": 0.169
          },
          {
            "year": 2026,
            "value": 0.144
          },
          {
            "year": 2027,
            "value": 0.123
          },
          {
            "year": 2028,
            "value": 0.104
          },
          {
            "year": 2029,
            "value": 0.0889
          },
          {
            "year": 2030,
            "value": 0.0757
          },
          {
            "year": 2031,
            "value": 0.0684
          },
          {
            "year": 2032,
            "value": 0.0619
          },
          {
            "year": 2033,
            "value": 0.0559
          },
          {
            "year": 2034,
            "value": 0.0505
          },
          {
            "year": 2035,
            "value": 0.0457
          },
          {
            "year": 2036,
            "value": 0.0404
          },
          {
            "year": 2037,
            "value": 0.0352
          },
          {
            "year": 2038,
            "value": 0.0302
          },
          {
            "year": 2039,
            "value": 0.0252
          },
          {
            "year": 2040,
            "value": 0.0203
          },
          {
            "year": 2041,
            "value": 0.0176
          },
          {
            "year": 2042,
            "value": 0.0149
          },
          {
            "year": 2043,
            "value": 0.0122
<<<<<<< HEAD
          },
          {
            "year": 2044,
            "value": 0.00947
          },
          {
            "year": 2045,
            "value": 0.0068
          },
          {
            "year": 2046,
            "value": 0.00545
          },
          {
            "year": 2047,
            "value": 0.00409
          },
          {
            "year": 2048,
            "value": 0.00273
          },
          {
            "year": 2049,
            "value": 0.00137
          },
          {
            "year": 2050,
            "value": 0
          }
        ]
      },
      {
        "sector": "Electricity Utilities",
        "region": "North America",
        "benchmark_metric": {
          "units": "t CO2e/MWh"
        },
        "scenario name": "OECM 1.5 Degrees",
        "release date": "2022",
        "projections_nounits": [
          {
            "year": 2019,
            "value": 0.392
          },
          {
            "year": 2020,
            "value": 0.347
          },
          {
            "year": 2021,
            "value": 0.307
          },
          {
            "year": 2022,
            "value": 0.272
          },
          {
            "year": 2023,
            "value": 0.24
          },
          {
            "year": 2024,
            "value": 0.213
          },
          {
            "year": 2025,
            "value": 0.188
          },
          {
            "year": 2026,
            "value": 0.149
          },
          {
            "year": 2027,
            "value": 0.114
          },
          {
            "year": 2028,
            "value": 0.0827
          },
          {
            "year": 2029,
            "value": 0.0551
          },
          {
            "year": 2030,
            "value": 0.0308
          },
          {
            "year": 2031,
            "value": 0.0304
          },
          {
            "year": 2032,
            "value": 0.03
          },
          {
            "year": 2033,
            "value": 0.0296
          },
          {
            "year": 2034,
            "value": 0.0293
          },
          {
            "year": 2035,
            "value": 0.0289
          },
          {
            "year": 2036,
            "value": 0.025
          },
          {
            "year": 2037,
            "value": 0.0211
          },
          {
            "year": 2038,
            "value": 0.0174
          },
          {
            "year": 2039,
            "value": 0.0137
          },
          {
            "year": 2040,
            "value": 0.0101
          },
          {
            "year": 2041,
            "value": 0.0094
          },
          {
            "year": 2042,
            "value": 0.00875
          },
          {
            "year": 2043,
            "value": 0.00815
          },
          {
            "year": 2044,
            "value": 0.00758
          },
          {
            "year": 2045,
            "value": 0.00706
          },
          {
            "year": 2046,
            "value": 0.00678
          },
          {
            "year": 2047,
            "value": 0.00651
          },
          {
            "year": 2048,
            "value": 0.00626
          },
          {
            "year": 2049,
            "value": 0.00601
          },
          {
            "year": 2050,
            "value": 0.00577
          }
        ]
      },
      {
        "sector": "Gas Utilities",
        "region": "Global",
        "benchmark_metric": {
          "units": "t CO2e/GJ"
        },
        "scenario name": "OECM 1.5 Degrees",
        "release date": "2022",
        "projections_nounits": [
          {
            "year": 2019,
            "value": 0.0662
          },
          {
            "year": 2020,
            "value": 0.0659
          },
          {
            "year": 2021,
            "value": 0.0655
          },
          {
            "year": 2022,
            "value": 0.0651
          },
          {
            "year": 2023,
            "value": 0.0648
          },
          {
            "year": 2024,
            "value": 0.0644
          },
          {
            "year": 2025,
            "value": 0.0641
          },
          {
            "year": 2026,
            "value": 0.0636
          },
          {
            "year": 2027,
            "value": 0.0631
          },
          {
            "year": 2028,
            "value": 0.0626
          },
          {
            "year": 2029,
            "value": 0.0621
          },
          {
            "year": 2030,
            "value": 0.0616
          },
          {
            "year": 2031,
            "value": 0.0602
          },
          {
            "year": 2032,
            "value": 0.0589
          },
          {
            "year": 2033,
            "value": 0.0577
          },
          {
            "year": 2034,
            "value": 0.0564
          },
          {
            "year": 2035,
            "value": 0.0552
          },
          {
            "year": 2036,
            "value": 0.0529
          },
          {
            "year": 2037,
            "value": 0.0507
          },
          {
            "year": 2038,
            "value": 0.0486
          },
          {
            "year": 2039,
            "value": 0.0466
          },
          {
            "year": 2040,
            "value": 0.0447
          },
          {
            "year": 2041,
            "value": 0.0423
          },
          {
            "year": 2042,
            "value": 0.0394
          },
          {
            "year": 2043,
            "value": 0.0358
          },
          {
            "year": 2044,
            "value": 0.0317
          },
          {
            "year": 2045,
            "value": 0.0268
          },
          {
            "year": 2046,
            "value": 0.0233
          },
          {
            "year": 2047,
            "value": 0.0191
          },
          {
            "year": 2048,
            "value": 0.0142
          },
          {
            "year": 2049,
            "value": 0.00844
          },
          {
            "year": 2050,
            "value": 0.00176
          }
        ]
      },
      {
        "sector": "Gas Utilities",
        "region": "Europe",
        "benchmark_metric": {
          "units": "t CO2e/GJ"
        },
        "scenario name": "OECM 1.5 Degrees",
        "release date": "2022",
        "projections_nounits": [
          {
            "year": 2019,
            "value": 0.066
          },
          {
            "year": 2020,
            "value": 0.0657
          },
          {
            "year": 2021,
            "value": 0.0655
          },
          {
            "year": 2022,
            "value": 0.0652
          },
          {
            "year": 2023,
            "value": 0.0649
          },
          {
            "year": 2024,
            "value": 0.0646
          },
          {
            "year": 2025,
            "value": 0.0644
          },
          {
            "year": 2026,
            "value": 0.0639
          },
          {
            "year": 2027,
            "value": 0.0634
          },
          {
            "year": 2028,
            "value": 0.0629
          },
          {
            "year": 2029,
            "value": 0.0624
          },
          {
            "year": 2030,
            "value": 0.0619
          },
          {
            "year": 2031,
            "value": 0.061
          },
          {
            "year": 2032,
            "value": 0.0602
          },
          {
            "year": 2033,
            "value": 0.0593
          },
          {
            "year": 2034,
            "value": 0.0584
          },
          {
            "year": 2035,
            "value": 0.0576
          },
          {
            "year": 2036,
            "value": 0.0552
          },
          {
            "year": 2037,
            "value": 0.053
          },
          {
            "year": 2038,
            "value": 0.0508
          },
          {
            "year": 2039,
            "value": 0.0487
          },
          {
            "year": 2040,
            "value": 0.0467
          },
          {
            "year": 2041,
            "value": 0.0445
          },
          {
            "year": 2042,
            "value": 0.0414
          },
          {
            "year": 2043,
            "value": 0.0373
          },
          {
            "year": 2044,
            "value": 0.032
          },
          {
            "year": 2045,
            "value": 0.0253
          },
          {
            "year": 2046,
            "value": 0.0215
          },
          {
            "year": 2047,
            "value": 0.0172
          },
          {
            "year": 2048,
            "value": 0.0124
          },
          {
            "year": 2049,
            "value": 0.00702
          },
          {
            "year": 2050,
            "value": 0.000982
          }
        ]
      },
      {
        "sector": "Gas Utilities",
        "region": "North America",
        "benchmark_metric": {
          "units": "t CO2e/GJ"
        },
        "scenario name": "OECM 1.5 Degrees",
        "release date": "2022",
        "projections_nounits": [
          {
            "year": 2019,
            "value": 0.0636
          },
          {
            "year": 2020,
            "value": 0.0637
          },
          {
            "year": 2021,
            "value": 0.0637
          },
          {
            "year": 2022,
            "value": 0.0637
          },
          {
            "year": 2023,
            "value": 0.0637
          },
          {
            "year": 2024,
            "value": 0.0637
          },
          {
            "year": 2025,
            "value": 0.0638
          },
          {
            "year": 2026,
            "value": 0.0632
          },
          {
            "year": 2027,
            "value": 0.0627
          },
          {
            "year": 2028,
            "value": 0.0622
          },
          {
            "year": 2029,
            "value": 0.0617
          },
          {
            "year": 2030,
            "value": 0.0611
          },
          {
            "year": 2031,
            "value": 0.0597
          },
          {
            "year": 2032,
            "value": 0.0583
          },
          {
            "year": 2033,
            "value": 0.057
          },
          {
            "year": 2034,
            "value": 0.0556
          },
          {
            "year": 2035,
            "value": 0.0543
          },
          {
            "year": 2036,
            "value": 0.0518
          },
          {
            "year": 2037,
            "value": 0.0494
          },
          {
            "year": 2038,
            "value": 0.0471
          },
          {
            "year": 2039,
            "value": 0.0449
          },
          {
            "year": 2040,
            "value": 0.0428
          },
          {
            "year": 2041,
            "value": 0.0407
          },
          {
            "year": 2042,
            "value": 0.0387
          },
          {
            "year": 2043,
            "value": 0.0368
          },
          {
            "year": 2044,
            "value": 0.035
          },
          {
            "year": 2045,
            "value": 0.0332
          },
          {
            "year": 2046,
            "value": 0.0316
          },
          {
            "year": 2047,
            "value": 0.0301
          },
          {
            "year": 2048,
            "value": 0.0287
          },
          {
            "year": 2049,
            "value": 0.0273
          },
          {
            "year": 2050,
            "value": 0.026
          }
        ]
      },
      {
        "sector": "Utilities",
        "region": "Global",
        "benchmark_metric": {
          "units": "t CO2e/GJ"
        },
        "scenario name": "OECM 1.5 Degrees",
        "release date": "2022",
        "projections_nounits": [
          {
            "year": 2019,
            "value": 0.102
          },
          {
            "year": 2020,
            "value": 0.0967
          },
          {
            "year": 2021,
            "value": 0.0914
          },
          {
            "year": 2022,
            "value": 0.0864
          },
          {
            "year": 2023,
            "value": 0.0817
          },
          {
            "year": 2024,
            "value": 0.0773
          },
          {
            "year": 2025,
            "value": 0.0731
          },
          {
            "year": 2026,
            "value": 0.0674
          },
          {
            "year": 2027,
            "value": 0.0622
          },
          {
            "year": 2028,
            "value": 0.0573
          },
          {
            "year": 2029,
            "value": 0.0529
          },
          {
            "year": 2030,
            "value": 0.0488
          },
          {
            "year": 2031,
            "value": 0.0437
          },
          {
            "year": 2032,
            "value": 0.0392
          },
          {
            "year": 2033,
            "value": 0.0351
          },
          {
            "year": 2034,
            "value": 0.0314
          },
          {
            "year": 2035,
            "value": 0.0282
          },
          {
            "year": 2036,
            "value": 0.0254
          },
          {
            "year": 2037,
            "value": 0.0229
          },
          {
            "year": 2038,
            "value": 0.0206
          },
          {
            "year": 2039,
            "value": 0.0186
          },
          {
            "year": 2040,
            "value": 0.0167
          },
          {
            "year": 2041,
            "value": 0.0148
          },
          {
            "year": 2042,
            "value": 0.0128
          },
          {
            "year": 2043,
            "value": 0.0108
          },
          {
            "year": 2044,
            "value": 0.00887
          },
          {
            "year": 2045,
            "value": 0.00689
          },
          {
            "year": 2046,
            "value": 0.00556
          },
          {
            "year": 2047,
            "value": 0.00423
          },
          {
            "year": 2048,
            "value": 0.0029
          },
          {
            "year": 2049,
            "value": 0.00157
          },
          {
            "year": 2050,
            "value": 0.000241
          }
        ]
      },
      {
        "sector": "Utilities",
        "region": "Europe",
        "benchmark_metric": {
          "units": "t CO2e/GJ"
        },
        "scenario name": "OECM 1.5 Degrees",
        "release date": "2022",
        "projections_nounits": [
          {
            "year": 2019,
            "value": 0.0707
          },
          {
            "year": 2020,
            "value": 0.068
          },
          {
            "year": 2021,
            "value": 0.0655
          },
          {
            "year": 2022,
            "value": 0.063
          },
          {
            "year": 2023,
            "value": 0.0606
          },
          {
            "year": 2024,
            "value": 0.0583
          },
          {
            "year": 2025,
            "value": 0.0561
          },
          {
            "year": 2026,
            "value": 0.0522
          },
          {
            "year": 2027,
            "value": 0.0487
          },
          {
            "year": 2028,
            "value": 0.0454
          },
          {
            "year": 2029,
            "value": 0.0423
          },
          {
            "year": 2030,
            "value": 0.0394
          },
          {
            "year": 2031,
            "value": 0.0368
          },
          {
            "year": 2032,
            "value": 0.0344
          },
          {
            "year": 2033,
            "value": 0.0322
          },
          {
            "year": 2034,
            "value": 0.0301
          },
          {
            "year": 2035,
            "value": 0.0281
          },
          {
            "year": 2036,
            "value": 0.0251
          },
          {
            "year": 2037,
            "value": 0.0224
          },
          {
            "year": 2038,
            "value": 0.02
          },
          {
            "year": 2039,
            "value": 0.0179
          },
          {
            "year": 2040,
            "value": 0.016
          },
          {
            "year": 2041,
            "value": 0.0141
          },
          {
            "year": 2042,
            "value": 0.0121
          },
          {
            "year": 2043,
            "value": 0.0101
          },
          {
            "year": 2044,
            "value": 0.00803
          },
          {
            "year": 2045,
            "value": 0.00587
          },
          {
            "year": 2046,
            "value": 0.00476
          },
          {
            "year": 2047,
            "value": 0.00364
          },
          {
            "year": 2048,
            "value": 0.00249
          },
          {
            "year": 2049,
            "value": 0.00132
          },
          {
            "year": 2050,
            "value": 0.000134
          }
        ]
      },
      {
        "sector": "Utilities",
        "region": "North America",
        "benchmark_metric": {
          "units": "t CO2e/GJ"
        },
        "scenario name": "OECM 1.5 Degrees",
        "release date": "2022",
        "projections_nounits": [
          {
            "year": 2019,
            "value": 0.0799
          },
          {
            "year": 2020,
            "value": 0.0759
          },
          {
            "year": 2021,
            "value": 0.0721
          },
          {
            "year": 2022,
            "value": 0.0685
          },
          {
            "year": 2023,
            "value": 0.0651
          },
          {
            "year": 2024,
            "value": 0.0618
          },
          {
            "year": 2025,
            "value": 0.0587
          },
          {
            "year": 2026,
            "value": 0.0527
          },
          {
            "year": 2027,
            "value": 0.0464
          },
          {
            "year": 2028,
            "value": 0.0398
          },
          {
            "year": 2029,
            "value": 0.0331
          },
          {
            "year": 2030,
            "value": 0.026
          },
          {
            "year": 2031,
            "value": 0.0249
          },
          {
            "year": 2032,
            "value": 0.0238
          },
          {
            "year": 2033,
            "value": 0.0228
          },
          {
            "year": 2034,
            "value": 0.0218
          },
          {
            "year": 2035,
            "value": 0.0208
          },
          {
            "year": 2036,
            "value": 0.0189
          },
          {
            "year": 2037,
            "value": 0.0169
          },
          {
            "year": 2038,
            "value": 0.0148
          },
          {
            "year": 2039,
            "value": 0.0127
          },
          {
            "year": 2040,
            "value": 0.0106
          },
          {
            "year": 2041,
            "value": 0.00963
          },
          {
            "year": 2042,
            "value": 0.00876
          },
          {
            "year": 2043,
            "value": 0.00797
          },
          {
            "year": 2044,
            "value": 0.00725
          },
          {
            "year": 2045,
            "value": 0.00659
          },
          {
            "year": 2046,
            "value": 0.00616
          },
          {
            "year": 2047,
            "value": 0.00576
          },
          {
            "year": 2048,
            "value": 0.00539
          },
          {
            "year": 2049,
            "value": 0.00503
          },
          {
            "year": 2050,
            "value": 0.00471
          }
        ]
      },
      {
        "sector": "Oil & Gas",
        "region": "Global",
        "benchmark_metric": {
          "units": "t CO2e/GJ"
        },
        "scenario name": "OECM 1.5 Degrees",
        "release date": "2022",
        "projections_nounits": [
          {
            "year": 2019,
            "value": 0.0675
          },
          {
            "year": 2020,
            "value": 0.0651
          },
          {
            "year": 2021,
            "value": 0.0627
          },
          {
            "year": 2022,
            "value": 0.0605
          },
          {
            "year": 2023,
            "value": 0.0583
          },
          {
            "year": 2024,
            "value": 0.0562
          },
          {
            "year": 2025,
            "value": 0.0542
          },
          {
            "year": 2026,
            "value": 0.0506
          },
          {
            "year": 2027,
            "value": 0.0472
          },
          {
            "year": 2028,
            "value": 0.044
          },
          {
            "year": 2029,
            "value": 0.041
          },
          {
            "year": 2030,
            "value": 0.0383
          },
          {
            "year": 2031,
            "value": 0.0345
          },
          {
            "year": 2032,
            "value": 0.0311
          },
          {
            "year": 2033,
            "value": 0.028
          },
          {
            "year": 2034,
            "value": 0.0252
          },
          {
            "year": 2035,
            "value": 0.0227
          },
          {
            "year": 2036,
            "value": 0.0203
          },
          {
            "year": 2037,
            "value": 0.0181
          },
          {
            "year": 2038,
            "value": 0.0161
          },
          {
            "year": 2039,
            "value": 0.0144
          },
          {
            "year": 2040,
            "value": 0.0128
          },
          {
            "year": 2041,
            "value": 0.0105
          },
          {
            "year": 2042,
            "value": 0.00823
          },
          {
            "year": 2043,
            "value": 0.00591
          },
          {
            "year": 2044,
            "value": 0.00357
          },
          {
            "year": 2045,
            "value": 0.0012
          },
          {
            "year": 2046,
            "value": 0.00128
          },
          {
            "year": 2047,
            "value": 0.00136
          },
          {
            "year": 2048,
            "value": 0.00145
          },
          {
            "year": 2049,
            "value": 0.00155
          },
          {
            "year": 2050,
            "value": 0.00165
          }
        ]
      },
      {
        "sector": "Oil & Gas",
        "region": "Europe",
        "benchmark_metric": {
          "units": "t CO2e/GJ"
        },
        "scenario name": "OECM 1.5 Degrees",
        "release date": "2022",
        "projections_nounits": [
          {
            "year": 2019,
            "value": 0.0583
          },
          {
            "year": 2020,
            "value": 0.0558
          },
          {
            "year": 2021,
            "value": 0.0534
          },
          {
            "year": 2022,
            "value": 0.0511
          },
          {
            "year": 2023,
            "value": 0.0489
          },
          {
            "year": 2024,
            "value": 0.0468
          },
          {
            "year": 2025,
            "value": 0.0448
          },
          {
            "year": 2026,
            "value": 0.0416
          },
          {
            "year": 2027,
            "value": 0.0386
          },
          {
            "year": 2028,
            "value": 0.0358
          },
          {
            "year": 2029,
            "value": 0.0333
          },
          {
            "year": 2030,
            "value": 0.0309
          },
          {
            "year": 2031,
            "value": 0.0291
          },
          {
            "year": 2032,
            "value": 0.0273
          },
          {
            "year": 2033,
            "value": 0.0257
          },
          {
            "year": 2034,
            "value": 0.0242
          },
          {
            "year": 2035,
            "value": 0.0227
          },
          {
            "year": 2036,
            "value": 0.0212
          },
          {
            "year": 2037,
            "value": 0.0198
          },
          {
            "year": 2038,
            "value": 0.0185
          },
          {
            "year": 2039,
            "value": 0.0173
          },
          {
            "year": 2040,
            "value": 0.0161
          },
          {
            "year": 2041,
            "value": 0.0133
          },
          {
            "year": 2042,
            "value": 0.0104
          },
          {
            "year": 2043,
            "value": 0.00739
          },
          {
            "year": 2044,
            "value": 0.00424
          },
          {
            "year": 2045,
            "value": 0.000953
          },
          {
            "year": 2046,
            "value": 0.000992
          },
          {
            "year": 2047,
            "value": 0.00103
          },
          {
            "year": 2048,
            "value": 0.00107
          },
          {
            "year": 2049,
            "value": 0.00112
          },
          {
            "year": 2050,
            "value": 0.00116
          }
        ]
      },
      {
        "sector": "Oil & Gas",
        "region": "North America",
        "benchmark_metric": {
          "units": "t CO2e/GJ"
        },
        "scenario name": "OECM 1.5 Degrees",
        "release date": "2022",
        "projections_nounits": [
          {
            "year": 2019,
            "value": 0.0635
          },
          {
            "year": 2020,
            "value": 0.0609
          },
          {
            "year": 2021,
            "value": 0.0584
          },
          {
            "year": 2022,
            "value": 0.056
          },
          {
            "year": 2023,
            "value": 0.0537
          },
          {
            "year": 2024,
            "value": 0.0515
          },
          {
            "year": 2025,
            "value": 0.0493
          },
          {
            "year": 2026,
            "value": 0.0457
          },
          {
            "year": 2027,
            "value": 0.0416
          },
          {
            "year": 2028,
            "value": 0.037
          },
          {
            "year": 2029,
            "value": 0.0319
          },
          {
            "year": 2030,
            "value": 0.0262
          },
          {
            "year": 2031,
            "value": 0.0249
          },
          {
            "year": 2032,
            "value": 0.0237
          },
          {
            "year": 2033,
            "value": 0.0225
          },
          {
            "year": 2034,
            "value": 0.0214
          },
          {
            "year": 2035,
            "value": 0.0203
          },
          {
            "year": 2036,
            "value": 0.0186
          },
          {
            "year": 2037,
            "value": 0.017
          },
          {
            "year": 2038,
            "value": 0.0156
          },
          {
            "year": 2039,
            "value": 0.0143
          },
          {
            "year": 2040,
            "value": 0.013
          },
          {
            "year": 2041,
            "value": 0.0108
          },
          {
            "year": 2042,
            "value": 0.00863
          },
          {
            "year": 2043,
            "value": 0.00639
          },
          {
            "year": 2044,
            "value": 0.00414
          },
          {
            "year": 2045,
            "value": 0.00186
          },
          {
            "year": 2046,
            "value": 0.0025
          },
          {
            "year": 2047,
            "value": 0.00334
          },
          {
            "year": 2048,
            "value": 0.00448
          },
          {
            "year": 2049,
            "value": 0.00601
          },
          {
            "year": 2050,
            "value": 0.00805
          }
        ]
      },
      {
        "sector": "Autos",
        "region": "Global",
        "benchmark_metric": {
          "units": "g CO2e/pkm"
        },
        "scenario name": "OECM 1.5 Degrees",
        "release date": "2022",
        "projections_nounits": [
          {
            "year": 2019,
            "value": 643.76
          },
          {
            "year": 2020,
            "value": 657.02
          },
          {
            "year": 2021,
            "value": 670.55
          },
          {
            "year": 2022,
            "value": 684.36
          },
          {
            "year": 2023,
            "value": 698.45
          },
          {
            "year": 2024,
            "value": 712.84
          },
          {
            "year": 2025,
            "value": 727.52
          },
          {
            "year": 2026,
            "value": 695.68
          },
          {
            "year": 2027,
            "value": 665.24
          },
          {
            "year": 2028,
            "value": 636.13
          },
          {
            "year": 2029,
            "value": 608.29
          },
          {
            "year": 2030,
            "value": 581.67
          },
          {
            "year": 2031,
            "value": 493.3
          },
          {
            "year": 2032,
            "value": 405.16
          },
          {
            "year": 2033,
            "value": 317.25
          },
          {
            "year": 2034,
            "value": 229.56
          },
          {
            "year": 2035,
            "value": 142.11
          },
          {
            "year": 2036,
            "value": 126.9
          },
          {
            "year": 2037,
            "value": 111.77
          },
          {
            "year": 2038,
            "value": 96.716
          },
          {
            "year": 2039,
            "value": 81.744
          },
          {
            "year": 2040,
            "value": 66.85
          },
          {
            "year": 2041,
            "value": 56.08
          },
          {
            "year": 2042,
            "value": 45.36
          },
          {
            "year": 2043,
            "value": 34.688
          },
          {
            "year": 2044,
            "value": 24.065
          },
          {
            "year": 2045,
            "value": 13.49
          },
          {
            "year": 2046,
            "value": 10.792
          },
          {
            "year": 2047,
            "value": 8.094
          },
          {
            "year": 2048,
            "value": 5.396
          },
          {
            "year": 2049,
            "value": 2.698
          },
          {
            "year": 2050,
            "value": 0
          }
        ]
      },
      {
        "sector": "Autos",
        "region": "Europe",
        "benchmark_metric": {
          "units": "g CO2e/pkm"
        },
        "scenario name": "OECM 1.5 Degrees",
        "release date": "2022",
        "projections_nounits": [
          {
            "year": 2019,
            "value": 96.054
          },
          {
            "year": 2020,
            "value": 99.0
          },
          {
            "year": 2021,
            "value": 98.818
          },
          {
            "year": 2022,
            "value": 98.636
          },
          {
            "year": 2023,
            "value": 98.455
          },
          {
            "year": 2024,
            "value": 98.274
          },
          {
            "year": 2025,
            "value": 98.093
          },
          {
            "year": 2026,
            "value": 82.997
          },
          {
            "year": 2027,
            "value": 67.424
          },
          {
            "year": 2028,
            "value": 51.363
          },
          {
            "year": 2029,
            "value": 34.804
          },
          {
            "year": 2030,
            "value": 17.734
          },
          {
            "year": 2031,
            "value": 14.493
          },
          {
            "year": 2032,
            "value": 11.261
          },
          {
            "year": 2033,
            "value": 8.037
          },
          {
            "year": 2034,
            "value": 4.821
          },
          {
            "year": 2035,
            "value": 1.614
          },
          {
            "year": 2036,
            "value": 1.437
          },
          {
            "year": 2037,
            "value": 1.261
          },
          {
            "year": 2038,
            "value": 1.087
          },
          {
            "year": 2039,
            "value": 0.913
          },
          {
            "year": 2040,
            "value": 0.739
          },
          {
            "year": 2041,
            "value": 0.592
          },
          {
            "year": 2042,
            "value": 0.444
          },
          {
            "year": 2043,
            "value": 0.296
          },
          {
            "year": 2044,
            "value": 0.148
          },
          {
            "year": 2045,
            "value": 0
          },
          {
            "year": 2046,
            "value": 0
          },
          {
            "year": 2047,
            "value": 0
          },
          {
            "year": 2048,
            "value": 0
          },
          {
            "year": 2049,
            "value": 0
          },
          {
            "year": 2050,
            "value": 0
          }
        ]
      },
      {
        "sector": "Autos",
        "region": "North America",
        "benchmark_metric": {
          "units": "g CO2e/pkm"
        },
        "scenario name": "OECM 1.5 Degrees",
        "release date": "2022",
        "projections_nounits": [
          {
            "year": 2019,
            "value": 187.89
          },
          {
            "year": 2020,
            "value": 187.88
          },
          {
            "year": 2021,
            "value": 187.87
          },
          {
            "year": 2022,
            "value": 187.87
          },
          {
            "year": 2023,
            "value": 187.86
          },
          {
            "year": 2024,
            "value": 187.86
          },
          {
            "year": 2025,
            "value": 187.85
          },
          {
            "year": 2026,
            "value": 159.94
          },
          {
            "year": 2027,
            "value": 131.14
          },
          {
            "year": 2028,
            "value": 101.44
          },
          {
            "year": 2029,
            "value": 70.818
          },
          {
            "year": 2030,
            "value": 39.249
          },
          {
            "year": 2031,
            "value": 31.997
          },
          {
            "year": 2032,
            "value": 24.763
          },
          {
            "year": 2033,
            "value": 17.549
          },
          {
            "year": 2034,
            "value": 10.353
          },
          {
            "year": 2035,
            "value": 3.176
          },
          {
            "year": 2036,
            "value": 2.715
          },
          {
            "year": 2037,
            "value": 2.257
          },
          {
            "year": 2038,
            "value": 1.801
          },
          {
            "year": 2039,
            "value": 1.348
          },
          {
            "year": 2040,
            "value": 0.897
          },
          {
            "year": 2041,
            "value": 0.717
          },
          {
            "year": 2042,
            "value": 0.538
          },
          {
            "year": 2043,
            "value": 0.359
          },
          {
            "year": 2044,
            "value": 0.179
          },
          {
            "year": 2045,
            "value": 0
          },
          {
            "year": 2046,
            "value": 0
          },
          {
            "year": 2047,
            "value": 0
          },
          {
            "year": 2048,
            "value": 0
          },
          {
            "year": 2049,
            "value": 0
          },
          {
            "year": 2050,
            "value": 0
          }
        ]
      },
      {
        "sector": "Trucking",
        "region": "Global",
        "benchmark_metric": {
          "units": "g CO2e/tkm"
        },
        "scenario name": "OECM 1.5 Degrees",
        "release date": "2022",
        "projections_nounits": [
          {
            "year": 2019,
            "value": 916.83
          },
          {
            "year": 2020,
            "value": 884.02
          },
          {
            "year": 2021,
            "value": 852.39
          },
          {
            "year": 2022,
            "value": 821.89
          },
          {
            "year": 2023,
            "value": 792.49
          },
          {
            "year": 2024,
            "value": 764.13
          },
          {
            "year": 2025,
            "value": 736.79
          },
          {
            "year": 2026,
            "value": 732.15
          },
          {
            "year": 2027,
            "value": 727.55
          },
          {
            "year": 2028,
            "value": 722.97
          },
          {
            "year": 2029,
            "value": 718.42
          },
          {
            "year": 2030,
            "value": 713.9
          },
          {
            "year": 2031,
            "value": 635.67
          },
          {
            "year": 2032,
            "value": 554.19
          },
          {
            "year": 2033,
            "value": 469.38
          },
          {
            "year": 2034,
            "value": 381.13
          },
          {
            "year": 2035,
            "value": 289.34
          },
          {
            "year": 2036,
            "value": 259.44
          },
          {
            "year": 2037,
            "value": 228.88
          },
          {
            "year": 2038,
            "value": 197.65
          },
          {
            "year": 2039,
            "value": 165.75
          },
          {
            "year": 2040,
            "value": 133.15
          },
          {
            "year": 2041,
            "value": 106.52
          },
          {
            "year": 2042,
            "value": 79.888
          },
          {
            "year": 2043,
            "value": 53.259
          },
          {
            "year": 2044,
            "value": 26.629
          },
          {
            "year": 2045,
            "value": 0
          },
          {
            "year": 2046,
            "value": 0
          },
          {
            "year": 2047,
            "value": 0
          },
          {
            "year": 2048,
            "value": 0
          },
          {
            "year": 2049,
            "value": 0
          },
          {
            "year": 2050,
            "value": 0
          }
        ]
      },
      {
        "sector": "Trucking",
        "region": "Europe",
        "benchmark_metric": {
          "units": "g CO2e/tkm"
        },
        "scenario name": "OECM 1.5 Degrees",
        "release date": "2022",
        "projections_nounits": [
          {
            "year": 2019,
            "value": 136.8
          },
          {
            "year": 2020,
            "value": 140.37
          },
          {
            "year": 2021,
            "value": 124.97
          },
          {
            "year": 2022,
            "value": 111.26
          },
          {
            "year": 2023,
            "value": 99.055
          },
          {
            "year": 2024,
            "value": 88.189
          },
          {
            "year": 2025,
            "value": 78.514
          },
          {
            "year": 2026,
            "value": 70.551
          },
          {
            "year": 2027,
            "value": 62.263
          },
          {
            "year": 2028,
            "value": 53.64
          },
          {
            "year": 2029,
            "value": 44.673
          },
          {
            "year": 2030,
            "value": 35.352
          },
          {
            "year": 2031,
            "value": 31.894
          },
          {
            "year": 2032,
            "value": 28.291
          },
          {
            "year": 2033,
            "value": 24.539
          },
          {
            "year": 2034,
            "value": 20.634
          },
          {
            "year": 2035,
            "value": 16.571
          },
          {
            "year": 2036,
            "value": 13.666
          },
          {
            "year": 2037,
            "value": 10.698
          },
          {
            "year": 2038,
            "value": 7.666
          },
          {
            "year": 2039,
            "value": 4.569
          },
          {
            "year": 2040,
            "value": 1.407
          },
          {
            "year": 2041,
            "value": 1.125
          },
          {
            "year": 2042,
            "value": 0.844
          },
          {
            "year": 2043,
            "value": 0.563
          },
          {
            "year": 2044,
            "value": 0.281
          },
          {
            "year": 2045,
            "value": 0
          },
          {
            "year": 2046,
            "value": 0
          },
          {
            "year": 2047,
            "value": 0
          },
          {
            "year": 2048,
            "value": 0
          },
          {
            "year": 2049,
            "value": 0
          },
          {
            "year": 2050,
            "value": 0
          }
        ]
      },
      {
        "sector": "Trucking",
        "region": "North America",
        "benchmark_metric": {
          "units": "g CO2e/tkm"
        },
        "scenario name": "OECM 1.5 Degrees",
        "release date": "2022",
        "projections_nounits": [
          {
            "year": 2019,
            "value": 267.58
          },
          {
            "year": 2020,
            "value": 249.51
          },
          {
            "year": 2021,
            "value": 230.69
          },
          {
            "year": 2022,
            "value": 211.11
          },
          {
            "year": 2023,
            "value": 190.74
          },
          {
            "year": 2024,
            "value": 169.57
          },
          {
            "year": 2025,
            "value": 147.56
          },
          {
            "year": 2026,
            "value": 133.09
          },
          {
            "year": 2027,
            "value": 118.03
          },
          {
            "year": 2028,
            "value": 102.36
          },
          {
            "year": 2029,
            "value": 86.068
          },
          {
            "year": 2030,
            "value": 69.127
          },
          {
            "year": 2031,
            "value": 62.134
          },
          {
            "year": 2032,
            "value": 54.849
          },
          {
            "year": 2033,
            "value": 47.264
          },
          {
            "year": 2034,
            "value": 39.37
          },
          {
            "year": 2035,
            "value": 31.157
          },
          {
            "year": 2036,
            "value": 25.694
          },
          {
            "year": 2037,
            "value": 20.113
          },
          {
            "year": 2038,
            "value": 14.413
          },
          {
            "year": 2039,
            "value": 8.591
          },
          {
            "year": 2040,
            "value": 2.645
          },
          {
            "year": 2041,
            "value": 2.116
          },
          {
            "year": 2042,
            "value": 1.587
          },
          {
            "year": 2043,
            "value": 1.058
          },
          {
            "year": 2044,
            "value": 0.529
          },
          {
            "year": 2045,
            "value": 0
          },
          {
            "year": 2046,
            "value": 0
          },
          {
            "year": 2047,
            "value": 0
          },
          {
            "year": 2048,
            "value": 0
          },
          {
            "year": 2049,
            "value": 0
          },
          {
            "year": 2050,
            "value": 0
          }
        ]
      },
      {
        "sector": "Aluminum",
        "region": "Global",
        "benchmark_metric": {
          "units": "t CO2e/(t Aluminum)"
        },
        "scenario name": "OECM 1.5 Degrees",
        "release date": "2022",
        "projections_nounits": [
          {
            "year": 2019,
            "value": 11.762
          },
          {
            "year": 2020,
            "value": 10.825
          },
          {
            "year": 2021,
            "value": 9.963
          },
          {
            "year": 2022,
            "value": 9.169
          },
          {
            "year": 2023,
            "value": 8.439
          },
          {
            "year": 2024,
            "value": 7.767
          },
          {
            "year": 2025,
            "value": 7.148
          },
          {
            "year": 2026,
            "value": 6.486
          },
          {
            "year": 2027,
            "value": 5.885
          },
          {
            "year": 2028,
            "value": 5.339
          },
          {
            "year": 2029,
            "value": 4.844
          },
          {
            "year": 2030,
            "value": 4.395
          },
          {
            "year": 2031,
            "value": 4.109
          },
          {
            "year": 2032,
            "value": 3.841
          },
          {
            "year": 2033,
            "value": 3.591
          },
          {
            "year": 2034,
            "value": 3.357
          },
          {
            "year": 2035,
            "value": 3.139
          },
          {
            "year": 2036,
            "value": 3.008
          },
          {
            "year": 2037,
            "value": 2.882
          },
          {
            "year": 2038,
            "value": 2.762
          },
          {
            "year": 2039,
            "value": 2.646
          },
          {
            "year": 2040,
            "value": 2.536
          },
          {
            "year": 2041,
            "value": 2.463
          },
          {
            "year": 2042,
            "value": 2.392
          },
          {
            "year": 2043,
            "value": 2.324
          },
          {
            "year": 2044,
            "value": 2.257
          },
          {
            "year": 2045,
            "value": 2.193
          },
          {
            "year": 2046,
            "value": 2.144
          },
          {
            "year": 2047,
            "value": 2.097
          },
          {
            "year": 2048,
            "value": 2.051
          },
          {
            "year": 2049,
            "value": 2.006
          },
          {
            "year": 2050,
            "value": 1.962
          }
        ]
      },
      {
        "sector": "Aluminum",
        "region": "Europe",
        "benchmark_metric": {
          "units": "t CO2e/(t Aluminum)"
        },
        "scenario name": "OECM 1.5 Degrees",
        "release date": "2022",
        "projections_nounits": [
          {
            "year": 2019,
            "value": 16.879
          },
          {
            "year": 2020,
            "value": 15.767
          },
          {
            "year": 2021,
            "value": 14.727
          },
          {
            "year": 2022,
            "value": 13.756
          },
          {
            "year": 2023,
            "value": 12.849
          },
          {
            "year": 2024,
            "value": 12.002
          },
          {
            "year": 2025,
            "value": 11.211
          },
          {
            "year": 2026,
            "value": 9.759
          },
          {
            "year": 2027,
            "value": 8.496
          },
          {
            "year": 2028,
            "value": 7.396
          },
          {
            "year": 2029,
            "value": 6.438
          },
          {
            "year": 2030,
            "value": 5.604
          },
          {
            "year": 2031,
            "value": 5.368
          },
          {
            "year": 2032,
            "value": 5.141
          },
          {
            "year": 2033,
            "value": 4.925
          },
          {
            "year": 2034,
            "value": 4.717
          },
          {
            "year": 2035,
            "value": 4.518
          },
          {
            "year": 2036,
            "value": 4.436
          },
          {
            "year": 2037,
            "value": 4.355
          },
          {
            "year": 2038,
            "value": 4.277
          },
          {
            "year": 2039,
            "value": 4.199
          },
          {
            "year": 2040,
            "value": 4.123
          },
          {
            "year": 2041,
            "value": 4.102
          },
          {
            "year": 2042,
            "value": 4.08
          },
          {
            "year": 2043,
            "value": 4.059
          },
          {
            "year": 2044,
            "value": 4.038
          },
          {
            "year": 2045,
            "value": 4.017
          },
          {
            "year": 2046,
            "value": 4.021
          },
          {
            "year": 2047,
            "value": 4.026
          },
          {
            "year": 2048,
            "value": 4.03
          },
          {
            "year": 2049,
            "value": 4.034
          },
          {
            "year": 2050,
            "value": 4.038
          }
        ]
      },
      {
        "sector": "Aluminum",
        "region": "North America",
        "benchmark_metric": {
          "units": "t CO2e/(t Aluminum)"
        },
        "scenario name": "OECM 1.5 Degrees",
        "release date": "2022",
        "projections_nounits": [
          {
            "year": 2019,
            "value": 29.33
          },
          {
            "year": 2020,
            "value": 26.741
          },
          {
            "year": 2021,
            "value": 24.38
          },
          {
            "year": 2022,
            "value": 22.227
          },
          {
            "year": 2023,
            "value": 20.265
          },
          {
            "year": 2024,
            "value": 18.475
          },
          {
            "year": 2025,
            "value": 16.844
          },
          {
            "year": 2026,
            "value": 14.818
          },
          {
            "year": 2027,
            "value": 12.806
          },
          {
            "year": 2028,
            "value": 10.81
          },
          {
            "year": 2029,
            "value": 8.828
          },
          {
            "year": 2030,
            "value": 6.861
          },
          {
            "year": 2031,
            "value": 6.646
          },
          {
            "year": 2032,
            "value": 6.438
          },
          {
            "year": 2033,
            "value": 6.237
          },
          {
            "year": 2034,
            "value": 6.042
          },
          {
            "year": 2035,
            "value": 5.853
          },
          {
            "year": 2036,
            "value": 5.784
          },
          {
            "year": 2037,
            "value": 5.716
          },
          {
            "year": 2038,
            "value": 5.649
          },
          {
            "year": 2039,
            "value": 5.583
          },
          {
            "year": 2040,
            "value": 5.518
          },
          {
            "year": 2041,
            "value": 5.561
          },
          {
            "year": 2042,
            "value": 5.605
          },
          {
            "year": 2043,
            "value": 5.649
          },
          {
            "year": 2044,
            "value": 5.694
          },
          {
            "year": 2045,
            "value": 5.738
          },
          {
            "year": 2046,
            "value": 5.793
          },
          {
            "year": 2047,
            "value": 5.849
          },
          {
            "year": 2048,
            "value": 5.905
          },
          {
            "year": 2049,
            "value": 5.962
          },
          {
            "year": 2050,
            "value": 6.019
          }
        ]
      },
      {
        "sector": "Cement",
        "region": "Global",
        "benchmark_metric": {
          "units": "t CO2e/(t Cement)"
        },
        "scenario name": "OECM 1.5 Degrees",
        "release date": "2022",
        "projections_nounits": [
          {
            "year": 2019,
            "value": 0.648
          },
          {
            "year": 2020,
            "value": 0.616
          },
          {
            "year": 2021,
            "value": 0.585
          },
          {
            "year": 2022,
            "value": 0.557
          },
          {
            "year": 2023,
            "value": 0.529
          },
          {
            "year": 2024,
            "value": 0.503
          },
          {
            "year": 2025,
            "value": 0.478
          },
          {
            "year": 2026,
            "value": 0.458
          },
          {
            "year": 2027,
            "value": 0.439
          },
          {
            "year": 2028,
            "value": 0.42
          },
          {
            "year": 2029,
            "value": 0.403
          },
          {
            "year": 2030,
            "value": 0.386
          },
          {
            "year": 2031,
            "value": 0.37
          },
          {
            "year": 2032,
            "value": 0.355
          },
          {
            "year": 2033,
            "value": 0.341
          },
          {
            "year": 2034,
            "value": 0.328
          },
          {
            "year": 2035,
            "value": 0.314
          },
          {
            "year": 2036,
            "value": 0.301
          },
          {
            "year": 2037,
            "value": 0.287
          },
          {
            "year": 2038,
            "value": 0.275
          },
          {
            "year": 2039,
            "value": 0.263
          },
          {
            "year": 2040,
            "value": 0.251
          },
          {
            "year": 2041,
            "value": 0.239
          },
          {
            "year": 2042,
            "value": 0.227
          },
          {
            "year": 2043,
            "value": 0.216
          },
          {
            "year": 2044,
            "value": 0.205
          },
          {
            "year": 2045,
            "value": 0.195
          },
          {
            "year": 2046,
            "value": 0.184
          },
          {
            "year": 2047,
            "value": 0.173
          },
          {
            "year": 2048,
            "value": 0.163
          },
          {
            "year": 2049,
            "value": 0.153
          },
          {
            "year": 2050,
            "value": 0.144
          }
        ]
      },
      {
        "sector": "Cement",
        "region": "Europe",
        "benchmark_metric": {
          "units": "t CO2e/(t Cement)"
        },
        "scenario name": "OECM 1.5 Degrees",
        "release date": "2022",
        "projections_nounits": [
          {
            "year": 2019,
            "value": 0.544
          },
          {
            "year": 2020,
            "value": 0.531
          },
          {
            "year": 2021,
            "value": 0.518
          },
          {
            "year": 2022,
            "value": 0.505
          },
          {
            "year": 2023,
            "value": 0.492
          },
          {
            "year": 2024,
            "value": 0.48
          },
          {
            "year": 2025,
            "value": 0.468
          },
          {
            "year": 2026,
            "value": 0.448
          },
          {
            "year": 2027,
            "value": 0.429
          },
          {
            "year": 2028,
            "value": 0.411
          },
          {
            "year": 2029,
            "value": 0.393
          },
          {
            "year": 2030,
            "value": 0.376
          },
          {
            "year": 2031,
            "value": 0.36
          },
          {
            "year": 2032,
            "value": 0.344
          },
          {
            "year": 2033,
            "value": 0.329
          },
          {
            "year": 2034,
            "value": 0.314
          },
          {
            "year": 2035,
            "value": 0.3
          },
          {
            "year": 2036,
            "value": 0.289
          },
          {
            "year": 2037,
            "value": 0.279
          },
          {
            "year": 2038,
            "value": 0.269
          },
          {
            "year": 2039,
            "value": 0.259
          },
          {
            "year": 2040,
            "value": 0.25
          },
          {
            "year": 2041,
            "value": 0.238
          },
          {
            "year": 2042,
            "value": 0.226
          },
          {
            "year": 2043,
            "value": 0.215
          },
          {
            "year": 2044,
            "value": 0.205
          },
          {
            "year": 2045,
            "value": 0.195
          },
          {
            "year": 2046,
            "value": 0.184
          },
          {
            "year": 2047,
            "value": 0.173
          },
          {
            "year": 2048,
            "value": 0.163
          },
          {
            "year": 2049,
            "value": 0.153
          },
          {
            "year": 2050,
            "value": 0.144
          }
        ]
      },
      {
        "sector": "Cement",
        "region": "North America",
        "benchmark_metric": {
          "units": "t CO2e/(t Cement)"
        },
        "scenario name": "OECM 1.5 Degrees",
        "release date": "2022",
        "projections_nounits": [
          {
            "year": 2019,
            "value": 0.701
          },
          {
            "year": 2020,
            "value": 0.681
          },
          {
            "year": 2021,
            "value": 0.661
          },
          {
            "year": 2022,
            "value": 0.642
          },
          {
            "year": 2023,
            "value": 0.624
          },
          {
            "year": 2024,
            "value": 0.606
          },
          {
            "year": 2025,
            "value": 0.588
          },
          {
            "year": 2026,
            "value": 0.554
          },
          {
            "year": 2027,
            "value": 0.521
          },
          {
            "year": 2028,
            "value": 0.49
          },
          {
            "year": 2029,
            "value": 0.461
          },
          {
            "year": 2030,
            "value": 0.434
          },
          {
            "year": 2031,
            "value": 0.417
          },
          {
            "year": 2032,
            "value": 0.4
          },
          {
            "year": 2033,
            "value": 0.384
          },
          {
            "year": 2034,
            "value": 0.369
          },
          {
            "year": 2035,
            "value": 0.354
          },
          {
            "year": 2036,
            "value": 0.333
          },
          {
            "year": 2037,
            "value": 0.314
          },
          {
            "year": 2038,
            "value": 0.296
          },
          {
            "year": 2039,
            "value": 0.279
          },
          {
            "year": 2040,
            "value": 0.262
          },
          {
            "year": 2041,
            "value": 0.249
          },
          {
            "year": 2042,
            "value": 0.237
          },
          {
            "year": 2043,
            "value": 0.226
          },
          {
            "year": 2044,
            "value": 0.215
          },
          {
            "year": 2045,
            "value": 0.204
          },
          {
            "year": 2046,
            "value": 0.192
          },
          {
            "year": 2047,
            "value": 0.181
          },
          {
            "year": 2048,
            "value": 0.17
          },
          {
            "year": 2049,
            "value": 0.16
          },
          {
            "year": 2050,
            "value": 0.151
          }
        ]
      },
      {
        "sector": "Construction Buildings",
        "region": "Global",
        "benchmark_metric": {
          "units": "t CO2e/(million USD)"
        },
        "scenario name": "OECM 1.5 Degrees",
        "release date": "2022",
        "projections_nounits": [
          {
            "year": 2019,
            "value": 88.256
          },
          {
            "year": 2020,
            "value": 78.412
          },
          {
            "year": 2021,
            "value": 69.666
          },
          {
            "year": 2022,
            "value": 61.896
          },
          {
            "year": 2023,
            "value": 54.993
          },
          {
            "year": 2024,
            "value": 48.859
          },
          {
            "year": 2025,
            "value": 43.41
          },
          {
            "year": 2026,
            "value": 38.305
          },
          {
            "year": 2027,
            "value": 33.801
          },
          {
            "year": 2028,
            "value": 29.826
          },
          {
            "year": 2029,
            "value": 26.319
          },
          {
            "year": 2030,
            "value": 23.224
          },
          {
            "year": 2031,
            "value": 20.502
          },
          {
            "year": 2032,
            "value": 18.099
          },
          {
            "year": 2033,
            "value": 15.978
          },
          {
            "year": 2034,
            "value": 14.105
          },
          {
            "year": 2035,
            "value": 12.452
          },
          {
            "year": 2036,
            "value": 10.898
          },
          {
            "year": 2037,
            "value": 9.538
          },
          {
            "year": 2038,
            "value": 8.348
          },
          {
            "year": 2039,
            "value": 7.306
          },
          {
            "year": 2040,
            "value": 6.394
          },
          {
            "year": 2041,
            "value": 5.416
          },
          {
            "year": 2042,
            "value": 4.588
          },
          {
            "year": 2043,
            "value": 3.886
          },
          {
            "year": 2044,
            "value": 3.292
          },
          {
            "year": 2045,
            "value": 2.788
          },
          {
            "year": 2046,
            "value": 2.177
          },
          {
            "year": 2047,
            "value": 1.593
          },
          {
            "year": 2048,
            "value": 1.037
          },
          {
            "year": 2049,
            "value": 0.506
          },
          {
            "year": 2050,
            "value": 0
          }
        ]
      },
      {
        "sector": "Construction Buildings",
        "region": "Europe",
        "benchmark_metric": {
          "units": "t CO2e/(million USD)"
        },
        "scenario name": "OECM 1.5 Degrees",
        "release date": "2022",
        "projections_nounits": [
          {
            "year": 2019,
            "value": 57.06
          },
          {
            "year": 2020,
            "value": 53.798
          },
          {
            "year": 2021,
            "value": 50.722
          },
          {
            "year": 2022,
            "value": 47.821
          },
          {
            "year": 2023,
            "value": 45.087
          },
          {
            "year": 2024,
            "value": 42.509
          },
          {
            "year": 2025,
            "value": 40.078
          },
          {
            "year": 2026,
            "value": 35.728
          },
          {
            "year": 2027,
            "value": 31.85
          },
          {
            "year": 2028,
            "value": 28.392
          },
          {
            "year": 2029,
            "value": 25.311
          },
          {
            "year": 2030,
            "value": 22.563
          },
          {
            "year": 2031,
            "value": 19.954
          },
          {
            "year": 2032,
            "value": 17.646
          },
          {
            "year": 2033,
            "value": 15.606
          },
          {
            "year": 2034,
            "value": 13.801
          },
          {
            "year": 2035,
            "value": 12.205
          },
          {
            "year": 2036,
            "value": 10.936
          },
          {
            "year": 2037,
            "value": 9.8
          },
          {
            "year": 2038,
            "value": 8.781
          },
          {
            "year": 2039,
            "value": 7.868
          },
          {
            "year": 2040,
            "value": 7.05
          },
          {
            "year": 2041,
            "value": 6.185
          },
          {
            "year": 2042,
            "value": 5.34
          },
          {
            "year": 2043,
            "value": 4.514
          },
          {
            "year": 2044,
            "value": 3.708
          },
          {
            "year": 2045,
            "value": 2.921
          },
          {
            "year": 2046,
            "value": 2.31
          },
          {
            "year": 2047,
            "value": 1.712
          },
          {
            "year": 2048,
            "value": 1.128
          },
          {
            "year": 2049,
            "value": 0.558
          },
          {
            "year": 2050,
            "value": 0
          }
        ]
      },
      {
        "sector": "Construction Buildings",
        "region": "North America",
        "benchmark_metric": {
          "units": "t CO2e/(million USD)"
        },
        "scenario name": "OECM 1.5 Degrees",
        "release date": "2022",
        "projections_nounits": [
          {
            "year": 2019,
            "value": 66.74
          },
          {
            "year": 2020,
            "value": 60.643
          },
          {
            "year": 2021,
            "value": 55.103
          },
          {
            "year": 2022,
            "value": 50.069
          },
          {
            "year": 2023,
            "value": 45.495
          },
          {
            "year": 2024,
            "value": 41.339
          },
          {
            "year": 2025,
            "value": 37.562
          },
          {
            "year": 2026,
            "value": 32.343
          },
          {
            "year": 2027,
            "value": 27.313
          },
          {
            "year": 2028,
            "value": 22.467
          },
          {
            "year": 2029,
            "value": 17.8
          },
          {
            "year": 2030,
            "value": 13.307
          },
          {
            "year": 2031,
            "value": 12.674
          },
          {
            "year": 2032,
            "value": 12.072
          },
          {
            "year": 2033,
            "value": 11.499
          },
          {
            "year": 2034,
            "value": 10.952
          },
          {
            "year": 2035,
            "value": 10.432
          },
          {
            "year": 2036,
            "value": 9.002
          },
          {
            "year": 2037,
            "value": 7.624
          },
          {
            "year": 2038,
            "value": 6.296
          },
          {
            "year": 2039,
            "value": 5.017
          },
          {
            "year": 2040,
            "value": 3.785
          },
          {
            "year": 2041,
            "value": 3.288
          },
          {
            "year": 2042,
            "value": 2.856
          },
          {
            "year": 2043,
            "value": 2.48
          },
          {
            "year": 2044,
            "value": 2.154
          },
          {
            "year": 2045,
            "value": 1.871
          },
          {
            "year": 2046,
            "value": 1.564
          },
          {
            "year": 2047,
            "value": 1.269
          },
          {
            "year": 2048,
            "value": 0.983
          },
          {
            "year": 2049,
            "value": 0.708
          },
          {
            "year": 2050,
            "value": 0.443
          }
        ]
      },
      {
        "sector": "Residential Buildings",
        "region": "Global",
        "benchmark_metric": {
          "units": "t CO2e/(million m**2)"
        },
        "scenario name": "OECM 1.5 Degrees",
        "release date": "2022",
        "projections_nounits": [
          {
            "year": 2019,
            "value": 33735.0
          },
          {
            "year": 2020,
            "value": 31237.0
          },
          {
            "year": 2021,
            "value": 28925.0
          },
          {
            "year": 2022,
            "value": 26783.0
          },
          {
            "year": 2023,
            "value": 24800.0
          },
          {
            "year": 2024,
            "value": 22964.0
          },
          {
            "year": 2025,
            "value": 21264.0
          },
          {
            "year": 2026,
            "value": 18823.0
          },
          {
            "year": 2027,
            "value": 16661.0
          },
          {
            "year": 2028,
            "value": 14748.0
          },
          {
            "year": 2029,
            "value": 13055.0
          },
          {
            "year": 2030,
            "value": 11556.0
          },
          {
            "year": 2031,
            "value": 10369.0
          },
          {
            "year": 2032,
            "value": 9303.4
          },
          {
            "year": 2033,
            "value": 8347.6
          },
          {
            "year": 2034,
            "value": 7489.9
          },
          {
            "year": 2035,
            "value": 6720.4
          },
          {
            "year": 2036,
            "value": 6172.4
          },
          {
            "year": 2037,
            "value": 5669.1
          },
          {
            "year": 2038,
            "value": 5206.9
          },
          {
            "year": 2039,
            "value": 4782.3
          },
          {
            "year": 2040,
            "value": 4392.3
          },
          {
            "year": 2041,
            "value": 3944.4
          },
          {
            "year": 2042,
            "value": 3542.1
          },
          {
            "year": 2043,
            "value": 3180.8
          },
          {
            "year": 2044,
            "value": 2856.4
          },
          {
            "year": 2045,
            "value": 2565.1
          },
          {
            "year": 2046,
            "value": 2332.3
          },
          {
            "year": 2047,
            "value": 2120.6
          },
          {
            "year": 2048,
            "value": 1928.2
          },
          {
            "year": 2049,
            "value": 1753.2
          },
          {
            "year": 2050,
            "value": 1594.1
          }
        ]
      },
      {
        "sector": "Residential Buildings",
        "region": "Europe",
        "benchmark_metric": {
          "units": "t CO2e/(million m**2)"
        },
        "scenario name": "OECM 1.5 Degrees",
        "release date": "2022",
        "projections_nounits": [
          {
            "year": 2019,
            "value": 16432.0
          },
          {
            "year": 2020,
            "value": 15706.0
          },
          {
            "year": 2021,
            "value": 15013.0
          },
          {
            "year": 2022,
            "value": 14350.0
          },
          {
            "year": 2023,
            "value": 13716.0
          },
          {
            "year": 2024,
            "value": 13110.0
          },
          {
            "year": 2025,
            "value": 12531.0
          },
          {
            "year": 2026,
            "value": 11381.0
          },
          {
            "year": 2027,
            "value": 10335.0
          },
          {
            "year": 2028,
            "value": 9386.3
          },
          {
            "year": 2029,
            "value": 8524.4
          },
          {
            "year": 2030,
            "value": 7741.6
          },
          {
            "year": 2031,
            "value": 7257.4
          },
          {
            "year": 2032,
            "value": 6803.5
          },
          {
            "year": 2033,
            "value": 6378.0
          },
          {
            "year": 2034,
            "value": 5979.1
          },
          {
            "year": 2035,
            "value": 5605.2
          },
          {
            "year": 2036,
            "value": 5167.4
          },
          {
            "year": 2037,
            "value": 4763.7
          },
          {
            "year": 2038,
            "value": 4391.6
          },
          {
            "year": 2039,
            "value": 4048.5
          },
          {
            "year": 2040,
            "value": 3732.3
          },
          {
            "year": 2041,
            "value": 3445.4
          },
          {
            "year": 2042,
            "value": 3180.5
          },
          {
            "year": 2043,
            "value": 2935.9
          },
          {
            "year": 2044,
            "value": 2710.2
          },
          {
            "year": 2045,
            "value": 2501.9
          },
          {
            "year": 2046,
            "value": 2334.4
          },
          {
            "year": 2047,
            "value": 2178.2
          },
          {
            "year": 2048,
            "value": 2032.4
          },
          {
            "year": 2049,
            "value": 1896.4
          },
          {
            "year": 2050,
            "value": 1769.5
          }
        ]
      },
      {
        "sector": "Residential Buildings",
        "region": "North America",
        "benchmark_metric": {
          "units": "t CO2e/(million m**2)"
        },
        "scenario name": "OECM 1.5 Degrees",
        "release date": "2022",
        "projections_nounits": [
          {
            "year": 2019,
            "value": 27351.0
          },
          {
            "year": 2020,
            "value": 24892.0
          },
          {
            "year": 2021,
            "value": 22654.0
          },
          {
            "year": 2022,
            "value": 20618.0
          },
          {
            "year": 2023,
            "value": 18764.0
          },
          {
            "year": 2024,
            "value": 17077.0
          },
          {
            "year": 2025,
            "value": 15542.0
          },
          {
            "year": 2026,
            "value": 13223.0
          },
          {
            "year": 2027,
            "value": 10927.0
          },
          {
            "year": 2028,
            "value": 8653.5
          },
          {
            "year": 2029,
            "value": 6403.3
          },
          {
            "year": 2030,
            "value": 4175.6
          },
          {
            "year": 2031,
            "value": 4042.6
          },
          {
            "year": 2032,
            "value": 3913.8
          },
          {
            "year": 2033,
            "value": 3789.1
          },
          {
            "year": 2034,
            "value": 3668.4
          },
          {
            "year": 2035,
            "value": 3551.5
          },
          {
            "year": 2036,
            "value": 3173.5
          },
          {
            "year": 2037,
            "value": 2798.7
          },
          {
            "year": 2038,
            "value": 2427.0
          },
          {
            "year": 2039,
            "value": 2058.4
          },
          {
            "year": 2040,
            "value": 1692.9
          },
          {
            "year": 2041,
            "value": 1570.1
          },
          {
            "year": 2042,
            "value": 1456.3
          },
          {
            "year": 2043,
            "value": 1350.7
          },
          {
            "year": 2044,
            "value": 1252.8
          },
          {
            "year": 2045,
            "value": 1161.9
          },
          {
            "year": 2046,
            "value": 1106.3
          },
          {
            "year": 2047,
            "value": 1053.4
          },
          {
            "year": 2048,
            "value": 1003.0
          },
          {
            "year": 2049,
            "value": 954.99
          },
          {
            "year": 2050,
            "value": 909.29
          }
        ]
      },
      {
        "sector": "Commercial Buildings",
        "region": "Global",
        "benchmark_metric": {
          "units": "t CO2e/(million m**2)"
        },
        "scenario name": "OECM 1.5 Degrees",
        "release date": "2022",
        "projections_nounits": [
          {
            "year": 2019,
            "value": 59513.0
          },
          {
            "year": 2020,
            "value": 54685.0
          },
          {
            "year": 2021,
            "value": 50248.0
          },
          {
            "year": 2022,
            "value": 46172.0
          },
          {
            "year": 2023,
            "value": 42426.0
          },
          {
            "year": 2024,
            "value": 38984.0
          },
          {
            "year": 2025,
            "value": 35822.0
          },
          {
            "year": 2026,
            "value": 31306.0
          },
          {
            "year": 2027,
            "value": 27359.0
          },
          {
            "year": 2028,
            "value": 23910.0
          },
          {
            "year": 2029,
            "value": 20896.0
          },
          {
            "year": 2030,
            "value": 18261.0
          },
          {
            "year": 2031,
            "value": 16051.0
          },
          {
            "year": 2032,
            "value": 14107.0
          },
          {
            "year": 2033,
            "value": 12399.0
          },
          {
            "year": 2034,
            "value": 10898.0
          },
          {
            "year": 2035,
            "value": 9578.9
          },
          {
            "year": 2036,
            "value": 8626.6
          },
          {
            "year": 2037,
            "value": 7769.1
          },
          {
            "year": 2038,
            "value": 6996.7
          },
          {
            "year": 2039,
            "value": 6301.2
          },
          {
            "year": 2040,
            "value": 5674.8
          },
          {
            "year": 2041,
            "value": 4936.9
          },
          {
            "year": 2042,
            "value": 4294.9
          },
          {
            "year": 2043,
            "value": 3736.4
          },
          {
            "year": 2044,
            "value": 3250.6
          },
          {
            "year": 2045,
            "value": 2827.9
          },
          {
            "year": 2046,
            "value": 2521.6
          },
          {
            "year": 2047,
            "value": 2248.4
          },
          {
            "year": 2048,
            "value": 2004.9
          },
          {
            "year": 2049,
            "value": 1787.7
          },
          {
            "year": 2050,
            "value": 1594.1
          }
        ]
      },
      {
        "sector": "Commercial Buildings",
        "region": "Europe",
        "benchmark_metric": {
          "units": "t CO2e/(million m**2)"
        },
        "scenario name": "OECM 1.5 Degrees",
        "release date": "2022",
        "projections_nounits": [
          {
            "year": 2019,
            "value": 111320.0
          },
          {
            "year": 2020,
            "value": 101030.0
          },
          {
            "year": 2021,
            "value": 91695.0
          },
          {
            "year": 2022,
            "value": 83219.0
          },
          {
            "year": 2023,
            "value": 75527.0
          },
          {
            "year": 2024,
            "value": 68545.0
          },
          {
            "year": 2025,
            "value": 62209.0
          },
          {
            "year": 2026,
            "value": 54256.0
          },
          {
            "year": 2027,
            "value": 47319.0
          },
          {
            "year": 2028,
            "value": 41269.0
          },
          {
            "year": 2029,
            "value": 35993.0
          },
          {
            "year": 2030,
            "value": 31391.0
          },
          {
            "year": 2031,
            "value": 27917.0
          },
          {
            "year": 2032,
            "value": 24827.0
          },
          {
            "year": 2033,
            "value": 22079.0
          },
          {
            "year": 2034,
            "value": 19635.0
          },
          {
            "year": 2035,
            "value": 17462.0
          },
          {
            "year": 2036,
            "value": 15074.0
          },
          {
            "year": 2037,
            "value": 13013.0
          },
          {
            "year": 2038,
            "value": 11234.0
          },
          {
            "year": 2039,
            "value": 9697.7
          },
          {
            "year": 2040,
            "value": 8371.7
          },
          {
            "year": 2041,
            "value": 7303.9
          },
          {
            "year": 2042,
            "value": 6278.4
          },
          {
            "year": 2043,
            "value": 5294.0
          },
          {
            "year": 2044,
            "value": 4349.4
          },
          {
            "year": 2045,
            "value": 3443.2
          },
          {
            "year": 2046,
            "value": 3014.0
          },
          {
            "year": 2047,
            "value": 2638.3
          },
          {
            "year": 2048,
            "value": 2309.4
          },
          {
            "year": 2049,
            "value": 2021.5
          },
          {
            "year": 2050,
            "value": 1769.5
          }
        ]
      },
      {
        "sector": "Commercial Buildings",
        "region": "North America",
        "benchmark_metric": {
          "units": "t CO2e/(million m**2)"
        },
        "scenario name": "OECM 1.5 Degrees",
        "release date": "2022",
        "projections_nounits": [
          {
            "year": 2019,
            "value": 60172.0
          },
          {
            "year": 2020,
            "value": 54402.0
          },
          {
            "year": 2021,
            "value": 49185.0
          },
          {
            "year": 2022,
            "value": 44468.0
          },
          {
            "year": 2023,
            "value": 40204.0
          },
          {
            "year": 2024,
            "value": 36348.0
          },
          {
            "year": 2025,
            "value": 32863.0
          },
          {
            "year": 2026,
            "value": 28902.0
          },
          {
            "year": 2027,
            "value": 25070.0
          },
          {
            "year": 2028,
            "value": 21363.0
          },
          {
            "year": 2029,
            "value": 17777.0
          },
          {
            "year": 2030,
            "value": 14311.0
          },
          {
            "year": 2031,
            "value": 12910.0
          },
          {
            "year": 2032,
            "value": 11646.0
          },
          {
            "year": 2033,
            "value": 10506.0
          },
          {
            "year": 2034,
            "value": 9476.9
          },
          {
            "year": 2035,
            "value": 8549.0
          },
          {
            "year": 2036,
            "value": 7487.0
          },
          {
            "year": 2037,
            "value": 6556.9
          },
          {
            "year": 2038,
            "value": 5742.4
          },
          {
            "year": 2039,
            "value": 5029.0
          },
          {
            "year": 2040,
            "value": 4404.3
          },
          {
            "year": 2041,
            "value": 3779.1
          },
          {
            "year": 2042,
            "value": 3177.5
          },
          {
            "year": 2043,
            "value": 2599.0
          },
          {
            "year": 2044,
            "value": 2042.8
          },
          {
            "year": 2045,
            "value": 1508.2
          },
          {
            "year": 2046,
            "value": 1313.7
          },
          {
            "year": 2047,
            "value": 1125.9
          },
          {
            "year": 2048,
            "value": 944.57
          },
          {
            "year": 2049,
            "value": 769.6
          },
          {
            "year": 2050,
            "value": 600.78
          }
        ]
      },
      {
        "sector": "Chemicals",
        "region": "Global",
        "benchmark_metric": {
          "units": "kg CO2e/USD"
        },
        "scenario name": "OECM 1.5 Degrees",
        "release date": "2022",
        "projections_nounits": [
          {
            "year": 2019,
            "value": 1.16
          },
          {
            "year": 2020,
            "value": 1.059
          },
          {
            "year": 2021,
            "value": 0.967
          },
          {
            "year": 2022,
            "value": 0.884
          },
          {
            "year": 2023,
            "value": 0.807
          },
          {
            "year": 2024,
            "value": 0.737
          },
          {
            "year": 2025,
            "value": 0.673
          },
          {
            "year": 2026,
            "value": 0.598
          },
          {
            "year": 2027,
            "value": 0.532
          },
          {
            "year": 2028,
            "value": 0.473
          },
          {
            "year": 2029,
            "value": 0.42
          },
          {
            "year": 2030,
            "value": 0.373
          },
          {
            "year": 2031,
            "value": 0.342
          },
          {
            "year": 2032,
            "value": 0.313
          },
          {
            "year": 2033,
            "value": 0.287
          },
          {
            "year": 2034,
            "value": 0.262
          },
          {
            "year": 2035,
            "value": 0.24
          },
          {
            "year": 2036,
            "value": 0.217
          },
          {
            "year": 2037,
            "value": 0.196
          },
          {
            "year": 2038,
            "value": 0.178
          },
          {
            "year": 2039,
            "value": 0.161
          },
          {
            "year": 2040,
            "value": 0.145
          },
          {
            "year": 2041,
            "value": 0.135
          },
          {
            "year": 2042,
            "value": 0.126
          },
          {
            "year": 2043,
            "value": 0.117
          },
          {
            "year": 2044,
            "value": 0.109
          },
          {
            "year": 2045,
            "value": 0.101
          },
          {
            "year": 2046,
            "value": 0.0931
          },
          {
            "year": 2047,
            "value": 0.0854
          },
          {
            "year": 2048,
            "value": 0.0784
          },
          {
            "year": 2049,
            "value": 0.072
          },
          {
            "year": 2050,
            "value": 0.0661
          }
        ]
      },
      {
        "sector": "Chemicals",
        "region": "Europe",
        "benchmark_metric": {
          "units": "kg CO2e/USD"
        },
        "scenario name": "OECM 1.5 Degrees",
        "release date": "2022",
        "projections_nounits": [
          {
            "year": 2019,
            "value": 0.874
          },
          {
            "year": 2020,
            "value": 0.807
          },
          {
            "year": 2021,
            "value": 0.745
          },
          {
            "year": 2022,
            "value": 0.687
          },
          {
            "year": 2023,
            "value": 0.634
          },
          {
            "year": 2024,
            "value": 0.585
          },
          {
            "year": 2025,
            "value": 0.54
          },
          {
            "year": 2026,
            "value": 0.476
          },
          {
            "year": 2027,
            "value": 0.419
          },
          {
            "year": 2028,
            "value": 0.369
          },
          {
            "year": 2029,
            "value": 0.325
          },
          {
            "year": 2030,
            "value": 0.286
          },
          {
            "year": 2031,
            "value": 0.258
          },
          {
            "year": 2032,
            "value": 0.232
          },
          {
            "year": 2033,
            "value": 0.208
          },
          {
            "year": 2034,
            "value": 0.187
          },
          {
            "year": 2035,
            "value": 0.168
          },
          {
            "year": 2036,
            "value": 0.153
          },
          {
            "year": 2037,
            "value": 0.138
          },
          {
            "year": 2038,
            "value": 0.125
          },
          {
            "year": 2039,
            "value": 0.113
          },
          {
            "year": 2040,
            "value": 0.103
          },
          {
            "year": 2041,
            "value": 0.0939
          },
          {
            "year": 2042,
            "value": 0.0858
          },
          {
            "year": 2043,
            "value": 0.0785
          },
          {
            "year": 2044,
            "value": 0.0717
          },
          {
            "year": 2045,
            "value": 0.0656
          },
          {
            "year": 2046,
            "value": 0.0588
          },
          {
            "year": 2047,
            "value": 0.0528
          },
          {
            "year": 2048,
            "value": 0.0473
          },
          {
            "year": 2049,
            "value": 0.0425
          },
          {
            "year": 2050,
            "value": 0.0381
          }
        ]
      },
      {
        "sector": "Chemicals",
        "region": "North America",
        "benchmark_metric": {
          "units": "kg CO2e/USD"
        },
        "scenario name": "OECM 1.5 Degrees",
        "release date": "2022",
        "projections_nounits": [
          {
            "year": 2019,
            "value": 0.832
          },
          {
            "year": 2020,
            "value": 0.758
          },
          {
            "year": 2021,
            "value": 0.691
          },
          {
            "year": 2022,
            "value": 0.629
          },
          {
            "year": 2023,
            "value": 0.573
          },
          {
            "year": 2024,
            "value": 0.522
          },
          {
            "year": 2025,
            "value": 0.475
          },
          {
            "year": 2026,
            "value": 0.409
          },
          {
            "year": 2027,
            "value": 0.351
          },
          {
            "year": 2028,
            "value": 0.302
          },
          {
            "year": 2029,
            "value": 0.26
          },
          {
            "year": 2030,
            "value": 0.223
          },
          {
            "year": 2031,
            "value": 0.207
          },
          {
            "year": 2032,
            "value": 0.191
          },
          {
            "year": 2033,
            "value": 0.177
          },
          {
            "year": 2034,
            "value": 0.164
          },
          {
            "year": 2035,
            "value": 0.151
          },
          {
            "year": 2036,
            "value": 0.133
          },
          {
            "year": 2037,
            "value": 0.117
          },
          {
            "year": 2038,
            "value": 0.103
          },
          {
            "year": 2039,
            "value": 0.0907
          },
          {
            "year": 2040,
            "value": 0.0799
          },
          {
            "year": 2041,
            "value": 0.0749
          },
          {
            "year": 2042,
            "value": 0.0703
          },
          {
            "year": 2043,
            "value": 0.0659
          },
          {
            "year": 2044,
            "value": 0.0618
          },
          {
            "year": 2045,
            "value": 0.058
          },
          {
            "year": 2046,
            "value": 0.0542
          },
          {
            "year": 2047,
            "value": 0.0507
          },
          {
            "year": 2048,
            "value": 0.0474
          },
          {
            "year": 2049,
            "value": 0.0444
          },
          {
            "year": 2050,
            "value": 0.0415
          }
        ]
      },
      {
        "sector": "Textiles",
        "region": "Global",
        "benchmark_metric": {
          "units": "kg CO2e/USD"
        },
        "scenario name": "OECM 1.5 Degrees",
        "release date": "2022",
        "projections_nounits": [
          {
            "year": 2019,
            "value": 0.259
          },
          {
            "year": 2020,
            "value": 0.238
          },
          {
            "year": 2021,
            "value": 0.219
          },
          {
            "year": 2022,
            "value": 0.202
          },
          {
            "year": 2023,
            "value": 0.186
          },
          {
            "year": 2024,
            "value": 0.171
          },
          {
            "year": 2025,
            "value": 0.157
          },
          {
            "year": 2026,
            "value": 0.14
          },
          {
            "year": 2027,
            "value": 0.124
          },
          {
            "year": 2028,
            "value": 0.11
          },
          {
            "year": 2029,
            "value": 0.0981
          },
          {
            "year": 2030,
            "value": 0.0872
          },
          {
            "year": 2031,
            "value": 0.0784
          },
          {
            "year": 2032,
            "value": 0.0704
          },
          {
            "year": 2033,
            "value": 0.0633
          },
          {
            "year": 2034,
            "value": 0.0569
          },
          {
            "year": 2035,
            "value": 0.0512
          },
          {
            "year": 2036,
            "value": 0.0454
          },
          {
            "year": 2037,
            "value": 0.0403
          },
          {
            "year": 2038,
            "value": 0.0358
          },
          {
            "year": 2039,
            "value": 0.0318
          },
          {
            "year": 2040,
            "value": 0.0282
          },
          {
            "year": 2041,
            "value": 0.0249
          },
          {
            "year": 2042,
            "value": 0.022
          },
          {
            "year": 2043,
            "value": 0.0194
          },
          {
            "year": 2044,
            "value": 0.0171
          },
          {
            "year": 2045,
            "value": 0.0151
          },
          {
            "year": 2046,
            "value": 0.0129
          },
          {
            "year": 2047,
            "value": 0.0108
          },
          {
            "year": 2048,
            "value": 0.00871
          },
          {
            "year": 2049,
            "value": 0.00676
          },
          {
            "year": 2050,
            "value": 0.0049
          }
        ]
      },
      {
        "sector": "Textiles",
        "region": "Europe",
        "benchmark_metric": {
          "units": "kg CO2e/USD"
        },
=======
          },
          {
            "year": 2044,
            "value": 0.00947
          },
          {
            "year": 2045,
            "value": 0.0068
          },
          {
            "year": 2046,
            "value": 0.00545
          },
          {
            "year": 2047,
            "value": 0.00409
          },
          {
            "year": 2048,
            "value": 0.00273
          },
          {
            "year": 2049,
            "value": 0.00137
          },
          {
            "year": 2050,
            "value": 0
          }
        ]
      },
      {
        "sector": "Electricity Utilities",
        "region": "North America",
        "benchmark_metric": "t CO2e/MWh",
>>>>>>> 24661509
        "scenario name": "OECM 1.5 Degrees",
        "release date": "2022",
        "projections_nounits": [
          {
            "year": 2019,
<<<<<<< HEAD
            "value": 0.205
          },
          {
            "year": 2020,
            "value": 0.194
          },
          {
            "year": 2021,
            "value": 0.184
          },
          {
            "year": 2022,
            "value": 0.175
          },
          {
            "year": 2023,
            "value": 0.166
          },
          {
            "year": 2024,
            "value": 0.158
          },
          {
            "year": 2025,
            "value": 0.15
          },
          {
            "year": 2026,
            "value": 0.135
          },
          {
            "year": 2027,
            "value": 0.122
          },
          {
            "year": 2028,
            "value": 0.11
          },
          {
            "year": 2029,
            "value": 0.0991
          },
          {
            "year": 2030,
            "value": 0.0894
          },
          {
            "year": 2031,
            "value": 0.0811
          },
          {
            "year": 2032,
            "value": 0.0736
          },
          {
            "year": 2033,
            "value": 0.0668
          },
          {
            "year": 2034,
            "value": 0.0606
          },
          {
            "year": 2035,
            "value": 0.055
          },
          {
            "year": 2036,
            "value": 0.0516
          },
          {
            "year": 2037,
            "value": 0.0484
          },
          {
            "year": 2038,
            "value": 0.0454
          },
          {
            "year": 2039,
            "value": 0.0426
          },
          {
            "year": 2040,
            "value": 0.04
          },
          {
            "year": 2041,
            "value": 0.0366
          },
          {
            "year": 2042,
            "value": 0.0335
          },
          {
            "year": 2043,
            "value": 0.0307
          },
          {
            "year": 2044,
            "value": 0.0281
          },
          {
            "year": 2045,
            "value": 0.0257
          },
          {
            "year": 2046,
            "value": 0.023
          },
          {
            "year": 2047,
            "value": 0.0206
          },
          {
            "year": 2048,
            "value": 0.0185
          },
          {
            "year": 2049,
            "value": 0.0166
          },
          {
            "year": 2050,
            "value": 0.0149
          }
        ]
      },
      {
        "sector": "Textiles",
        "region": "North America",
        "benchmark_metric": {
          "units": "kg CO2e/USD"
        },
        "scenario name": "OECM 1.5 Degrees",
        "release date": "2022",
        "projections_nounits": [
          {
            "year": 2019,
            "value": 0.285
          },
          {
            "year": 2020,
            "value": 0.261
          },
          {
            "year": 2021,
            "value": 0.24
          },
          {
            "year": 2022,
            "value": 0.22
          },
          {
            "year": 2023,
            "value": 0.202
          },
          {
            "year": 2024,
            "value": 0.185
          },
          {
            "year": 2025,
            "value": 0.17
          },
          {
            "year": 2026,
            "value": 0.146
          },
          {
            "year": 2027,
            "value": 0.126
          },
          {
            "year": 2028,
            "value": 0.109
          },
          {
            "year": 2029,
            "value": 0.0938
=======
            "value": 0.392
          },
          {
            "year": 2020,
            "value": 0.347
          },
          {
            "year": 2021,
            "value": 0.307
          },
          {
            "year": 2022,
            "value": 0.272
          },
          {
            "year": 2023,
            "value": 0.24
          },
          {
            "year": 2024,
            "value": 0.213
          },
          {
            "year": 2025,
            "value": 0.188
          },
          {
            "year": 2026,
            "value": 0.149
          },
          {
            "year": 2027,
            "value": 0.114
          },
          {
            "year": 2028,
            "value": 0.0827
          },
          {
            "year": 2029,
            "value": 0.0551
          },
          {
            "year": 2030,
            "value": 0.0308
          },
          {
            "year": 2031,
            "value": 0.0304
          },
          {
            "year": 2032,
            "value": 0.03
          },
          {
            "year": 2033,
            "value": 0.0296
          },
          {
            "year": 2034,
            "value": 0.0293
          },
          {
            "year": 2035,
            "value": 0.0289
          },
          {
            "year": 2036,
            "value": 0.025
>>>>>>> 24661509
          },
          {
            "year": 2030,
            "value": 0.0809
          },
          {
            "year": 2031,
            "value": 0.0763
          },
          {
            "year": 2032,
            "value": 0.0719
          },
          {
            "year": 2033,
            "value": 0.0678
          },
          {
            "year": 2034,
            "value": 0.0639
          },
          {
            "year": 2035,
            "value": 0.0603
          },
          {
            "year": 2036,
            "value": 0.0559
          },
          {
            "year": 2037,
<<<<<<< HEAD
            "value": 0.0518
          },
          {
            "year": 2038,
            "value": 0.048
          },
          {
            "year": 2039,
            "value": 0.0445
          },
          {
            "year": 2040,
            "value": 0.0412
          },
          {
            "year": 2041,
            "value": 0.0394
=======
            "value": 0.0211
          },
          {
            "year": 2038,
            "value": 0.0174
          },
          {
            "year": 2039,
            "value": 0.0137
          },
          {
            "year": 2040,
            "value": 0.0101
          },
          {
            "year": 2041,
            "value": 0.0094
          },
          {
            "year": 2042,
            "value": 0.00875
          },
          {
            "year": 2043,
            "value": 0.00815
          },
          {
            "year": 2044,
            "value": 0.00758
          },
          {
            "year": 2045,
            "value": 0.00706
          },
          {
            "year": 2046,
            "value": 0.00678
          },
          {
            "year": 2047,
            "value": 0.00651
          },
          {
            "year": 2048,
            "value": 0.00626
          },
          {
            "year": 2049,
            "value": 0.00601
          },
          {
            "year": 2050,
            "value": 0.00577
          }
        ]
      },
      {
        "sector": "Gas Utilities",
        "region": "Global",
        "benchmark_metric": "t CO2e/GJ",
        "scenario name": "OECM 1.5 Degrees",
        "release date": "2022",
        "projections_nounits": [
          {
            "year": 2019,
            "value": 0.0662
          },
          {
            "year": 2020,
            "value": 0.0659
          },
          {
            "year": 2021,
            "value": 0.0655
          },
          {
            "year": 2022,
            "value": 0.0651
          },
          {
            "year": 2023,
            "value": 0.0648
          },
          {
            "year": 2024,
            "value": 0.0644
          },
          {
            "year": 2025,
            "value": 0.0641
          },
          {
            "year": 2026,
            "value": 0.0636
          },
          {
            "year": 2027,
            "value": 0.0631
          },
          {
            "year": 2028,
            "value": 0.0626
          },
          {
            "year": 2029,
            "value": 0.0621
          },
          {
            "year": 2030,
            "value": 0.0616
          },
          {
            "year": 2031,
            "value": 0.0602
>>>>>>> 24661509
          },
          {
            "year": 2032,
            "value": 0.0589
          },
          {
            "year": 2033,
            "value": 0.0577
          },
          {
            "year": 2034,
            "value": 0.0564
          },
          {
            "year": 2035,
            "value": 0.0552
          },
          {
            "year": 2036,
            "value": 0.0529
          },
          {
            "year": 2037,
            "value": 0.0507
          },
          {
            "year": 2038,
            "value": 0.0486
          },
          {
            "year": 2039,
            "value": 0.0466
          },
          {
            "year": 2040,
            "value": 0.0447
          },
          {
            "year": 2041,
            "value": 0.0423
          },
          {
            "year": 2042,
<<<<<<< HEAD
            "value": 0.0376
          },
          {
            "year": 2043,
            "value": 0.036
          },
          {
            "year": 2044,
            "value": 0.0344
          },
          {
            "year": 2045,
            "value": 0.0329
          },
          {
            "year": 2046,
            "value": 0.0315
          },
          {
            "year": 2047,
            "value": 0.0302
          },
          {
            "year": 2048,
            "value": 0.029
          },
          {
            "year": 2049,
            "value": 0.0278
          },
          {
            "year": 2050,
=======
            "value": 0.0394
          },
          {
            "year": 2043,
            "value": 0.0358
          },
          {
            "year": 2044,
            "value": 0.0317
          },
          {
            "year": 2045,
            "value": 0.0268
          },
          {
            "year": 2046,
            "value": 0.0233
          },
          {
            "year": 2047,
            "value": 0.0191
          },
          {
            "year": 2048,
            "value": 0.0142
          },
          {
            "year": 2049,
            "value": 0.00844
          },
          {
            "year": 2050,
            "value": 0.00176
          }
        ]
      },
      {
        "sector": "Gas Utilities",
        "region": "Europe",
        "benchmark_metric": "t CO2e/GJ",
        "scenario name": "OECM 1.5 Degrees",
        "release date": "2022",
        "projections_nounits": [
          {
            "year": 2019,
            "value": 0.066
          },
          {
            "year": 2020,
            "value": 0.0657
          },
          {
            "year": 2021,
            "value": 0.0655
          },
          {
            "year": 2022,
            "value": 0.0652
          },
          {
            "year": 2023,
            "value": 0.0649
          },
          {
            "year": 2024,
            "value": 0.0646
          },
          {
            "year": 2025,
            "value": 0.0644
          },
          {
            "year": 2026,
            "value": 0.0639
          },
          {
            "year": 2027,
            "value": 0.0634
          },
          {
            "year": 2028,
            "value": 0.0629
          },
          {
            "year": 2029,
            "value": 0.0624
          },
          {
            "year": 2030,
            "value": 0.0619
          },
          {
            "year": 2031,
            "value": 0.061
          },
          {
            "year": 2032,
            "value": 0.0602
          },
          {
            "year": 2033,
            "value": 0.0593
          },
          {
            "year": 2034,
            "value": 0.0584
          },
          {
            "year": 2035,
            "value": 0.0576
          },
          {
            "year": 2036,
            "value": 0.0552
          },
          {
            "year": 2037,
            "value": 0.053
          },
          {
            "year": 2038,
            "value": 0.0508
          },
          {
            "year": 2039,
            "value": 0.0487
          },
          {
            "year": 2040,
            "value": 0.0467
          },
          {
            "year": 2041,
            "value": 0.0445
          },
          {
            "year": 2042,
            "value": 0.0414
          },
          {
            "year": 2043,
            "value": 0.0373
          },
          {
            "year": 2044,
            "value": 0.032
          },
          {
            "year": 2045,
            "value": 0.0253
          },
          {
            "year": 2046,
            "value": 0.0215
          },
          {
            "year": 2047,
            "value": 0.0172
          },
          {
            "year": 2048,
            "value": 0.0124
          },
          {
            "year": 2049,
            "value": 0.00702
          },
          {
            "year": 2050,
            "value": 0.000982
          }
        ]
      },
      {
        "sector": "Gas Utilities",
        "region": "North America",
        "benchmark_metric": "t CO2e/GJ",
        "scenario name": "OECM 1.5 Degrees",
        "release date": "2022",
        "projections_nounits": [
          {
            "year": 2019,
            "value": 0.0636
          },
          {
            "year": 2020,
            "value": 0.0637
          },
          {
            "year": 2021,
            "value": 0.0637
          },
          {
            "year": 2022,
            "value": 0.0637
          },
          {
            "year": 2023,
            "value": 0.0637
          },
          {
            "year": 2024,
            "value": 0.0637
          },
          {
            "year": 2025,
            "value": 0.0638
          },
          {
            "year": 2026,
            "value": 0.0632
          },
          {
            "year": 2027,
            "value": 0.0627
          },
          {
            "year": 2028,
            "value": 0.0622
          },
          {
            "year": 2029,
            "value": 0.0617
          },
          {
            "year": 2030,
            "value": 0.0611
          },
          {
            "year": 2031,
            "value": 0.0597
          },
          {
            "year": 2032,
            "value": 0.0583
          },
          {
            "year": 2033,
            "value": 0.057
          },
          {
            "year": 2034,
            "value": 0.0556
          },
          {
            "year": 2035,
            "value": 0.0543
          },
          {
            "year": 2036,
            "value": 0.0518
          },
          {
            "year": 2037,
            "value": 0.0494
          },
          {
            "year": 2038,
            "value": 0.0471
          },
          {
            "year": 2039,
            "value": 0.0449
          },
          {
            "year": 2040,
            "value": 0.0428
          },
          {
            "year": 2041,
            "value": 0.0407
          },
          {
            "year": 2042,
            "value": 0.0387
          },
          {
            "year": 2043,
            "value": 0.0368
          },
          {
            "year": 2044,
            "value": 0.035
          },
          {
            "year": 2045,
            "value": 0.0332
          },
          {
            "year": 2046,
            "value": 0.0316
          },
          {
            "year": 2047,
            "value": 0.0301
          },
          {
            "year": 2048,
            "value": 0.0287
          },
          {
            "year": 2049,
            "value": 0.0273
          },
          {
            "year": 2050,
            "value": 0.026
          }
        ]
      },
      {
        "sector": "Utilities",
        "region": "Global",
        "benchmark_metric": "t CO2e/GJ",
        "scenario name": "OECM 1.5 Degrees",
        "release date": "2022",
        "projections_nounits": [
          {
            "year": 2019,
            "value": 0.102
          },
          {
            "year": 2020,
            "value": 0.0967
          },
          {
            "year": 2021,
            "value": 0.0914
          },
          {
            "year": 2022,
            "value": 0.0864
          },
          {
            "year": 2023,
            "value": 0.0817
          },
          {
            "year": 2024,
            "value": 0.0773
          },
          {
            "year": 2025,
            "value": 0.0731
          },
          {
            "year": 2026,
            "value": 0.0674
          },
          {
            "year": 2027,
            "value": 0.0622
          },
          {
            "year": 2028,
            "value": 0.0573
          },
          {
            "year": 2029,
            "value": 0.0529
          },
          {
            "year": 2030,
            "value": 0.0488
          },
          {
            "year": 2031,
            "value": 0.0437
          },
          {
            "year": 2032,
            "value": 0.0392
          },
          {
            "year": 2033,
            "value": 0.0351
          },
          {
            "year": 2034,
            "value": 0.0314
          },
          {
            "year": 2035,
            "value": 0.0282
          },
          {
            "year": 2036,
            "value": 0.0254
          },
          {
            "year": 2037,
            "value": 0.0229
          },
          {
            "year": 2038,
            "value": 0.0206
          },
          {
            "year": 2039,
            "value": 0.0186
          },
          {
            "year": 2040,
            "value": 0.0167
          },
          {
            "year": 2041,
            "value": 0.0148
          },
          {
            "year": 2042,
            "value": 0.0128
          },
          {
            "year": 2043,
            "value": 0.0108
          },
          {
            "year": 2044,
            "value": 0.00887
          },
          {
            "year": 2045,
            "value": 0.00689
          },
          {
            "year": 2046,
            "value": 0.00556
          },
          {
            "year": 2047,
            "value": 0.00423
          },
          {
            "year": 2048,
            "value": 0.0029
          },
          {
            "year": 2049,
            "value": 0.00157
          },
          {
            "year": 2050,
            "value": 0.000241
          }
        ]
      },
      {
        "sector": "Utilities",
        "region": "Europe",
        "benchmark_metric": "t CO2e/GJ",
        "scenario name": "OECM 1.5 Degrees",
        "release date": "2022",
        "projections_nounits": [
          {
            "year": 2019,
            "value": 0.0707
          },
          {
            "year": 2020,
            "value": 0.068
          },
          {
            "year": 2021,
            "value": 0.0655
          },
          {
            "year": 2022,
            "value": 0.063
          },
          {
            "year": 2023,
            "value": 0.0606
          },
          {
            "year": 2024,
            "value": 0.0583
          },
          {
            "year": 2025,
            "value": 0.0561
          },
          {
            "year": 2026,
            "value": 0.0522
          },
          {
            "year": 2027,
            "value": 0.0487
          },
          {
            "year": 2028,
            "value": 0.0454
          },
          {
            "year": 2029,
            "value": 0.0423
          },
          {
            "year": 2030,
            "value": 0.0394
          },
          {
            "year": 2031,
            "value": 0.0368
          },
          {
            "year": 2032,
            "value": 0.0344
          },
          {
            "year": 2033,
            "value": 0.0322
          },
          {
            "year": 2034,
            "value": 0.0301
          },
          {
            "year": 2035,
            "value": 0.0281
          },
          {
            "year": 2036,
            "value": 0.0251
          },
          {
            "year": 2037,
            "value": 0.0224
          },
          {
            "year": 2038,
            "value": 0.02
          },
          {
            "year": 2039,
            "value": 0.0179
          },
          {
            "year": 2040,
            "value": 0.016
          },
          {
            "year": 2041,
            "value": 0.0141
          },
          {
            "year": 2042,
            "value": 0.0121
          },
          {
            "year": 2043,
            "value": 0.0101
          },
          {
            "year": 2044,
            "value": 0.00803
          },
          {
            "year": 2045,
            "value": 0.00587
          },
          {
            "year": 2046,
            "value": 0.00476
          },
          {
            "year": 2047,
            "value": 0.00364
          },
          {
            "year": 2048,
            "value": 0.00249
          },
          {
            "year": 2049,
            "value": 0.00132
          },
          {
            "year": 2050,
            "value": 0.000134
          }
        ]
      },
      {
        "sector": "Utilities",
        "region": "North America",
        "benchmark_metric": "t CO2e/GJ",
        "scenario name": "OECM 1.5 Degrees",
        "release date": "2022",
        "projections_nounits": [
          {
            "year": 2019,
            "value": 0.0799
          },
          {
            "year": 2020,
            "value": 0.0759
          },
          {
            "year": 2021,
            "value": 0.0721
          },
          {
            "year": 2022,
            "value": 0.0685
          },
          {
            "year": 2023,
            "value": 0.0651
          },
          {
            "year": 2024,
            "value": 0.0618
          },
          {
            "year": 2025,
            "value": 0.0587
          },
          {
            "year": 2026,
            "value": 0.0527
          },
          {
            "year": 2027,
            "value": 0.0464
          },
          {
            "year": 2028,
            "value": 0.0398
          },
          {
            "year": 2029,
            "value": 0.0331
          },
          {
            "year": 2030,
            "value": 0.026
          },
          {
            "year": 2031,
            "value": 0.0249
          },
          {
            "year": 2032,
            "value": 0.0238
          },
          {
            "year": 2033,
            "value": 0.0228
          },
          {
            "year": 2034,
            "value": 0.0218
          },
          {
            "year": 2035,
            "value": 0.0208
          },
          {
            "year": 2036,
            "value": 0.0189
          },
          {
            "year": 2037,
            "value": 0.0169
          },
          {
            "year": 2038,
            "value": 0.0148
          },
          {
            "year": 2039,
            "value": 0.0127
          },
          {
            "year": 2040,
            "value": 0.0106
          },
          {
            "year": 2041,
            "value": 0.00963
          },
          {
            "year": 2042,
            "value": 0.00876
          },
          {
            "year": 2043,
            "value": 0.00797
          },
          {
            "year": 2044,
            "value": 0.00725
          },
          {
            "year": 2045,
            "value": 0.00659
          },
          {
            "year": 2046,
            "value": 0.00616
          },
          {
            "year": 2047,
            "value": 0.00576
          },
          {
            "year": 2048,
            "value": 0.00539
          },
          {
            "year": 2049,
            "value": 0.00503
          },
          {
            "year": 2050,
            "value": 0.00471
          }
        ]
      },
      {
        "sector": "Oil & Gas",
        "region": "Global",
        "benchmark_metric": "t CO2e/GJ",
        "scenario name": "OECM 1.5 Degrees",
        "release date": "2022",
        "projections_nounits": [
          {
            "year": 2019,
            "value": 0.0675
          },
          {
            "year": 2020,
            "value": 0.0651
          },
          {
            "year": 2021,
            "value": 0.0627
          },
          {
            "year": 2022,
            "value": 0.0605
          },
          {
            "year": 2023,
            "value": 0.0583
          },
          {
            "year": 2024,
            "value": 0.0562
          },
          {
            "year": 2025,
            "value": 0.0542
          },
          {
            "year": 2026,
            "value": 0.0506
          },
          {
            "year": 2027,
            "value": 0.0472
          },
          {
            "year": 2028,
            "value": 0.044
          },
          {
            "year": 2029,
            "value": 0.041
          },
          {
            "year": 2030,
            "value": 0.0383
          },
          {
            "year": 2031,
            "value": 0.0345
          },
          {
            "year": 2032,
            "value": 0.0311
          },
          {
            "year": 2033,
            "value": 0.028
          },
          {
            "year": 2034,
            "value": 0.0252
          },
          {
            "year": 2035,
            "value": 0.0227
          },
          {
            "year": 2036,
            "value": 0.0203
          },
          {
            "year": 2037,
            "value": 0.0181
          },
          {
            "year": 2038,
            "value": 0.0161
          },
          {
            "year": 2039,
            "value": 0.0144
          },
          {
            "year": 2040,
            "value": 0.0128
          },
          {
            "year": 2041,
            "value": 0.0105
          },
          {
            "year": 2042,
            "value": 0.00823
          },
          {
            "year": 2043,
            "value": 0.00591
          },
          {
            "year": 2044,
            "value": 0.00357
          },
          {
            "year": 2045,
            "value": 0.0012
          },
          {
            "year": 2046,
            "value": 0.00128
          },
          {
            "year": 2047,
            "value": 0.00136
          },
          {
            "year": 2048,
            "value": 0.00145
          },
          {
            "year": 2049,
            "value": 0.00155
          },
          {
            "year": 2050,
            "value": 0.00165
          }
        ]
      },
      {
        "sector": "Oil & Gas",
        "region": "Europe",
        "benchmark_metric": "t CO2e/GJ",
        "scenario name": "OECM 1.5 Degrees",
        "release date": "2022",
        "projections_nounits": [
          {
            "year": 2019,
            "value": 0.0583
          },
          {
            "year": 2020,
            "value": 0.0558
          },
          {
            "year": 2021,
            "value": 0.0534
          },
          {
            "year": 2022,
            "value": 0.0511
          },
          {
            "year": 2023,
            "value": 0.0489
          },
          {
            "year": 2024,
            "value": 0.0468
          },
          {
            "year": 2025,
            "value": 0.0448
          },
          {
            "year": 2026,
            "value": 0.0416
          },
          {
            "year": 2027,
            "value": 0.0386
          },
          {
            "year": 2028,
            "value": 0.0358
          },
          {
            "year": 2029,
            "value": 0.0333
          },
          {
            "year": 2030,
            "value": 0.0309
          },
          {
            "year": 2031,
            "value": 0.0291
          },
          {
            "year": 2032,
            "value": 0.0273
          },
          {
            "year": 2033,
            "value": 0.0257
          },
          {
            "year": 2034,
            "value": 0.0242
          },
          {
            "year": 2035,
            "value": 0.0227
          },
          {
            "year": 2036,
            "value": 0.0212
          },
          {
            "year": 2037,
            "value": 0.0198
          },
          {
            "year": 2038,
            "value": 0.0185
          },
          {
            "year": 2039,
            "value": 0.0173
          },
          {
            "year": 2040,
            "value": 0.0161
          },
          {
            "year": 2041,
            "value": 0.0133
          },
          {
            "year": 2042,
            "value": 0.0104
          },
          {
            "year": 2043,
            "value": 0.00739
          },
          {
            "year": 2044,
            "value": 0.00424
          },
          {
            "year": 2045,
            "value": 0.000953
          },
          {
            "year": 2046,
            "value": 0.000992
          },
          {
            "year": 2047,
            "value": 0.00103
          },
          {
            "year": 2048,
            "value": 0.00107
          },
          {
            "year": 2049,
            "value": 0.00112
          },
          {
            "year": 2050,
            "value": 0.00116
          }
        ]
      },
      {
        "sector": "Oil & Gas",
        "region": "North America",
        "benchmark_metric": "t CO2e/GJ",
        "scenario name": "OECM 1.5 Degrees",
        "release date": "2022",
        "projections_nounits": [
          {
            "year": 2019,
            "value": 0.0635
          },
          {
            "year": 2020,
            "value": 0.0609
          },
          {
            "year": 2021,
            "value": 0.0584
          },
          {
            "year": 2022,
            "value": 0.056
          },
          {
            "year": 2023,
            "value": 0.0537
          },
          {
            "year": 2024,
            "value": 0.0515
          },
          {
            "year": 2025,
            "value": 0.0493
          },
          {
            "year": 2026,
            "value": 0.0457
          },
          {
            "year": 2027,
            "value": 0.0416
          },
          {
            "year": 2028,
            "value": 0.037
          },
          {
            "year": 2029,
            "value": 0.0319
          },
          {
            "year": 2030,
            "value": 0.0262
          },
          {
            "year": 2031,
            "value": 0.0249
          },
          {
            "year": 2032,
            "value": 0.0237
          },
          {
            "year": 2033,
            "value": 0.0225
          },
          {
            "year": 2034,
            "value": 0.0214
          },
          {
            "year": 2035,
            "value": 0.0203
          },
          {
            "year": 2036,
            "value": 0.0186
          },
          {
            "year": 2037,
            "value": 0.017
          },
          {
            "year": 2038,
            "value": 0.0156
          },
          {
            "year": 2039,
            "value": 0.0143
          },
          {
            "year": 2040,
            "value": 0.013
          },
          {
            "year": 2041,
            "value": 0.0108
          },
          {
            "year": 2042,
            "value": 0.00863
          },
          {
            "year": 2043,
            "value": 0.00639
          },
          {
            "year": 2044,
            "value": 0.00414
          },
          {
            "year": 2045,
            "value": 0.00186
          },
          {
            "year": 2046,
            "value": 0.0025
          },
          {
            "year": 2047,
            "value": 0.00334
          },
          {
            "year": 2048,
            "value": 0.00448
          },
          {
            "year": 2049,
            "value": 0.00601
          },
          {
            "year": 2050,
            "value": 0.00805
          }
        ]
      },
      {
        "sector": "Autos",
        "region": "Global",
        "benchmark_metric": "g CO2e/pkm",
        "scenario name": "OECM 1.5 Degrees",
        "release date": "2022",
        "projections_nounits": [
          {
            "year": 2019,
            "value": 643.76
          },
          {
            "year": 2020,
            "value": 657.02
          },
          {
            "year": 2021,
            "value": 670.55
          },
          {
            "year": 2022,
            "value": 684.36
          },
          {
            "year": 2023,
            "value": 698.45
          },
          {
            "year": 2024,
            "value": 712.84
          },
          {
            "year": 2025,
            "value": 727.52
          },
          {
            "year": 2026,
            "value": 695.68
          },
          {
            "year": 2027,
            "value": 665.24
          },
          {
            "year": 2028,
            "value": 636.13
          },
          {
            "year": 2029,
            "value": 608.29
          },
          {
            "year": 2030,
            "value": 581.67
          },
          {
            "year": 2031,
            "value": 493.3
          },
          {
            "year": 2032,
            "value": 405.16
          },
          {
            "year": 2033,
            "value": 317.25
          },
          {
            "year": 2034,
            "value": 229.56
          },
          {
            "year": 2035,
            "value": 142.11
          },
          {
            "year": 2036,
            "value": 126.9
          },
          {
            "year": 2037,
            "value": 111.77
          },
          {
            "year": 2038,
            "value": 96.716
          },
          {
            "year": 2039,
            "value": 81.744
          },
          {
            "year": 2040,
            "value": 66.85
          },
          {
            "year": 2041,
            "value": 56.08
          },
          {
            "year": 2042,
            "value": 45.36
          },
          {
            "year": 2043,
            "value": 34.688
          },
          {
            "year": 2044,
            "value": 24.065
          },
          {
            "year": 2045,
            "value": 13.49
          },
          {
            "year": 2046,
            "value": 10.792
          },
          {
            "year": 2047,
            "value": 8.094
          },
          {
            "year": 2048,
            "value": 5.396
          },
          {
            "year": 2049,
            "value": 2.698
          },
          {
            "year": 2050,
            "value": 0
          }
        ]
      },
      {
        "sector": "Autos",
        "region": "Europe",
        "benchmark_metric": "g CO2e/pkm",
        "scenario name": "OECM 1.5 Degrees",
        "release date": "2022",
        "projections_nounits": [
          {
            "year": 2019,
            "value": 96.054
          },
          {
            "year": 2020,
            "value": 99.0
          },
          {
            "year": 2021,
            "value": 98.818
          },
          {
            "year": 2022,
            "value": 98.636
          },
          {
            "year": 2023,
            "value": 98.455
          },
          {
            "year": 2024,
            "value": 98.274
          },
          {
            "year": 2025,
            "value": 98.093
          },
          {
            "year": 2026,
            "value": 82.997
          },
          {
            "year": 2027,
            "value": 67.424
          },
          {
            "year": 2028,
            "value": 51.363
          },
          {
            "year": 2029,
            "value": 34.804
          },
          {
            "year": 2030,
            "value": 17.734
          },
          {
            "year": 2031,
            "value": 14.493
          },
          {
            "year": 2032,
            "value": 11.261
          },
          {
            "year": 2033,
            "value": 8.037
          },
          {
            "year": 2034,
            "value": 4.821
          },
          {
            "year": 2035,
            "value": 1.614
          },
          {
            "year": 2036,
            "value": 1.437
          },
          {
            "year": 2037,
            "value": 1.261
          },
          {
            "year": 2038,
            "value": 1.087
          },
          {
            "year": 2039,
            "value": 0.913
          },
          {
            "year": 2040,
            "value": 0.739
          },
          {
            "year": 2041,
            "value": 0.592
          },
          {
            "year": 2042,
            "value": 0.444
          },
          {
            "year": 2043,
            "value": 0.296
          },
          {
            "year": 2044,
            "value": 0.148
          },
          {
            "year": 2045,
            "value": 0
          },
          {
            "year": 2046,
            "value": 0
          },
          {
            "year": 2047,
            "value": 0
          },
          {
            "year": 2048,
            "value": 0
          },
          {
            "year": 2049,
            "value": 0
          },
          {
            "year": 2050,
            "value": 0
          }
        ]
      },
      {
        "sector": "Autos",
        "region": "North America",
        "benchmark_metric": "g CO2e/pkm",
        "scenario name": "OECM 1.5 Degrees",
        "release date": "2022",
        "projections_nounits": [
          {
            "year": 2019,
            "value": 187.89
          },
          {
            "year": 2020,
            "value": 187.88
          },
          {
            "year": 2021,
            "value": 187.87
          },
          {
            "year": 2022,
            "value": 187.87
          },
          {
            "year": 2023,
            "value": 187.86
          },
          {
            "year": 2024,
            "value": 187.86
          },
          {
            "year": 2025,
            "value": 187.85
          },
          {
            "year": 2026,
            "value": 159.94
          },
          {
            "year": 2027,
            "value": 131.14
          },
          {
            "year": 2028,
            "value": 101.44
          },
          {
            "year": 2029,
            "value": 70.818
          },
          {
            "year": 2030,
            "value": 39.249
          },
          {
            "year": 2031,
            "value": 31.997
          },
          {
            "year": 2032,
            "value": 24.763
          },
          {
            "year": 2033,
            "value": 17.549
          },
          {
            "year": 2034,
            "value": 10.353
          },
          {
            "year": 2035,
            "value": 3.176
          },
          {
            "year": 2036,
            "value": 2.715
          },
          {
            "year": 2037,
            "value": 2.257
          },
          {
            "year": 2038,
            "value": 1.801
          },
          {
            "year": 2039,
            "value": 1.348
          },
          {
            "year": 2040,
            "value": 0.897
          },
          {
            "year": 2041,
            "value": 0.717
          },
          {
            "year": 2042,
            "value": 0.538
          },
          {
            "year": 2043,
            "value": 0.359
          },
          {
            "year": 2044,
            "value": 0.179
          },
          {
            "year": 2045,
            "value": 0
          },
          {
            "year": 2046,
            "value": 0
          },
          {
            "year": 2047,
            "value": 0
          },
          {
            "year": 2048,
            "value": 0
          },
          {
            "year": 2049,
            "value": 0
          },
          {
            "year": 2050,
            "value": 0
          }
        ]
      },
      {
        "sector": "Trucking",
        "region": "Global",
        "benchmark_metric": "g CO2e/tkm",
        "scenario name": "OECM 1.5 Degrees",
        "release date": "2022",
        "projections_nounits": [
          {
            "year": 2019,
            "value": 916.83
          },
          {
            "year": 2020,
            "value": 884.02
          },
          {
            "year": 2021,
            "value": 852.39
          },
          {
            "year": 2022,
            "value": 821.89
          },
          {
            "year": 2023,
            "value": 792.49
          },
          {
            "year": 2024,
            "value": 764.13
          },
          {
            "year": 2025,
            "value": 736.79
          },
          {
            "year": 2026,
            "value": 732.15
          },
          {
            "year": 2027,
            "value": 727.55
          },
          {
            "year": 2028,
            "value": 722.97
          },
          {
            "year": 2029,
            "value": 718.42
          },
          {
            "year": 2030,
            "value": 713.9
          },
          {
            "year": 2031,
            "value": 635.67
          },
          {
            "year": 2032,
            "value": 554.19
          },
          {
            "year": 2033,
            "value": 469.38
          },
          {
            "year": 2034,
            "value": 381.13
          },
          {
            "year": 2035,
            "value": 289.34
          },
          {
            "year": 2036,
            "value": 259.44
          },
          {
            "year": 2037,
            "value": 228.88
          },
          {
            "year": 2038,
            "value": 197.65
          },
          {
            "year": 2039,
            "value": 165.75
          },
          {
            "year": 2040,
            "value": 133.15
          },
          {
            "year": 2041,
            "value": 106.52
          },
          {
            "year": 2042,
            "value": 79.888
          },
          {
            "year": 2043,
            "value": 53.259
          },
          {
            "year": 2044,
            "value": 26.629
          },
          {
            "year": 2045,
            "value": 0
          },
          {
            "year": 2046,
            "value": 0
          },
          {
            "year": 2047,
            "value": 0
          },
          {
            "year": 2048,
            "value": 0
          },
          {
            "year": 2049,
            "value": 0
          },
          {
            "year": 2050,
            "value": 0
          }
        ]
      },
      {
        "sector": "Trucking",
        "region": "Europe",
        "benchmark_metric": "g CO2e/tkm",
        "scenario name": "OECM 1.5 Degrees",
        "release date": "2022",
        "projections_nounits": [
          {
            "year": 2019,
            "value": 136.8
          },
          {
            "year": 2020,
            "value": 140.37
          },
          {
            "year": 2021,
            "value": 124.97
          },
          {
            "year": 2022,
            "value": 111.26
          },
          {
            "year": 2023,
            "value": 99.055
          },
          {
            "year": 2024,
            "value": 88.189
          },
          {
            "year": 2025,
            "value": 78.514
          },
          {
            "year": 2026,
            "value": 70.551
          },
          {
            "year": 2027,
            "value": 62.263
          },
          {
            "year": 2028,
            "value": 53.64
          },
          {
            "year": 2029,
            "value": 44.673
          },
          {
            "year": 2030,
            "value": 35.352
          },
          {
            "year": 2031,
            "value": 31.894
          },
          {
            "year": 2032,
            "value": 28.291
          },
          {
            "year": 2033,
            "value": 24.539
          },
          {
            "year": 2034,
            "value": 20.634
          },
          {
            "year": 2035,
            "value": 16.571
          },
          {
            "year": 2036,
            "value": 13.666
          },
          {
            "year": 2037,
            "value": 10.698
          },
          {
            "year": 2038,
            "value": 7.666
          },
          {
            "year": 2039,
            "value": 4.569
          },
          {
            "year": 2040,
            "value": 1.407
          },
          {
            "year": 2041,
            "value": 1.125
          },
          {
            "year": 2042,
            "value": 0.844
          },
          {
            "year": 2043,
            "value": 0.563
          },
          {
            "year": 2044,
            "value": 0.281
          },
          {
            "year": 2045,
            "value": 0
          },
          {
            "year": 2046,
            "value": 0
          },
          {
            "year": 2047,
            "value": 0
          },
          {
            "year": 2048,
            "value": 0
          },
          {
            "year": 2049,
            "value": 0
          },
          {
            "year": 2050,
            "value": 0
          }
        ]
      },
      {
        "sector": "Trucking",
        "region": "North America",
        "benchmark_metric": "g CO2e/tkm",
        "scenario name": "OECM 1.5 Degrees",
        "release date": "2022",
        "projections_nounits": [
          {
            "year": 2019,
            "value": 267.58
          },
          {
            "year": 2020,
            "value": 249.51
          },
          {
            "year": 2021,
            "value": 230.69
          },
          {
            "year": 2022,
            "value": 211.11
          },
          {
            "year": 2023,
            "value": 190.74
          },
          {
            "year": 2024,
            "value": 169.57
          },
          {
            "year": 2025,
            "value": 147.56
          },
          {
            "year": 2026,
            "value": 133.09
          },
          {
            "year": 2027,
            "value": 118.03
          },
          {
            "year": 2028,
            "value": 102.36
          },
          {
            "year": 2029,
            "value": 86.068
          },
          {
            "year": 2030,
            "value": 69.127
          },
          {
            "year": 2031,
            "value": 62.134
          },
          {
            "year": 2032,
            "value": 54.849
          },
          {
            "year": 2033,
            "value": 47.264
          },
          {
            "year": 2034,
            "value": 39.37
          },
          {
            "year": 2035,
            "value": 31.157
          },
          {
            "year": 2036,
            "value": 25.694
          },
          {
            "year": 2037,
            "value": 20.113
          },
          {
            "year": 2038,
            "value": 14.413
          },
          {
            "year": 2039,
            "value": 8.591
          },
          {
            "year": 2040,
            "value": 2.645
          },
          {
            "year": 2041,
            "value": 2.116
          },
          {
            "year": 2042,
            "value": 1.587
          },
          {
            "year": 2043,
            "value": 1.058
          },
          {
            "year": 2044,
            "value": 0.529
          },
          {
            "year": 2045,
            "value": 0
          },
          {
            "year": 2046,
            "value": 0
          },
          {
            "year": 2047,
            "value": 0
          },
          {
            "year": 2048,
            "value": 0
          },
          {
            "year": 2049,
            "value": 0
          },
          {
            "year": 2050,
            "value": 0
          }
        ]
      },
      {
        "sector": "Aluminum",
        "region": "Global",
        "benchmark_metric": "t CO2e/(t Aluminum)",
        "scenario name": "OECM 1.5 Degrees",
        "release date": "2022",
        "projections_nounits": [
          {
            "year": 2019,
            "value": 11.762
          },
          {
            "year": 2020,
            "value": 10.825
          },
          {
            "year": 2021,
            "value": 9.963
          },
          {
            "year": 2022,
            "value": 9.169
          },
          {
            "year": 2023,
            "value": 8.439
          },
          {
            "year": 2024,
            "value": 7.767
          },
          {
            "year": 2025,
            "value": 7.148
          },
          {
            "year": 2026,
            "value": 6.486
          },
          {
            "year": 2027,
            "value": 5.885
          },
          {
            "year": 2028,
            "value": 5.339
          },
          {
            "year": 2029,
            "value": 4.844
          },
          {
            "year": 2030,
            "value": 4.395
          },
          {
            "year": 2031,
            "value": 4.109
          },
          {
            "year": 2032,
            "value": 3.841
          },
          {
            "year": 2033,
            "value": 3.591
          },
          {
            "year": 2034,
            "value": 3.357
          },
          {
            "year": 2035,
            "value": 3.139
          },
          {
            "year": 2036,
            "value": 3.008
          },
          {
            "year": 2037,
            "value": 2.882
          },
          {
            "year": 2038,
            "value": 2.762
          },
          {
            "year": 2039,
            "value": 2.646
          },
          {
            "year": 2040,
            "value": 2.536
          },
          {
            "year": 2041,
            "value": 2.463
          },
          {
            "year": 2042,
            "value": 2.392
          },
          {
            "year": 2043,
            "value": 2.324
          },
          {
            "year": 2044,
            "value": 2.257
          },
          {
            "year": 2045,
            "value": 2.193
          },
          {
            "year": 2046,
            "value": 2.144
          },
          {
            "year": 2047,
            "value": 2.097
          },
          {
            "year": 2048,
            "value": 2.051
          },
          {
            "year": 2049,
            "value": 2.006
          },
          {
            "year": 2050,
            "value": 1.962
          }
        ]
      },
      {
        "sector": "Aluminum",
        "region": "Europe",
        "benchmark_metric": "t CO2e/(t Aluminum)",
        "scenario name": "OECM 1.5 Degrees",
        "release date": "2022",
        "projections_nounits": [
          {
            "year": 2019,
            "value": 16.879
          },
          {
            "year": 2020,
            "value": 15.767
          },
          {
            "year": 2021,
            "value": 14.727
          },
          {
            "year": 2022,
            "value": 13.756
          },
          {
            "year": 2023,
            "value": 12.849
          },
          {
            "year": 2024,
            "value": 12.002
          },
          {
            "year": 2025,
            "value": 11.211
          },
          {
            "year": 2026,
            "value": 9.759
          },
          {
            "year": 2027,
            "value": 8.496
          },
          {
            "year": 2028,
            "value": 7.396
          },
          {
            "year": 2029,
            "value": 6.438
          },
          {
            "year": 2030,
            "value": 5.604
          },
          {
            "year": 2031,
            "value": 5.368
          },
          {
            "year": 2032,
            "value": 5.141
          },
          {
            "year": 2033,
            "value": 4.925
          },
          {
            "year": 2034,
            "value": 4.717
          },
          {
            "year": 2035,
            "value": 4.518
          },
          {
            "year": 2036,
            "value": 4.436
          },
          {
            "year": 2037,
            "value": 4.355
          },
          {
            "year": 2038,
            "value": 4.277
          },
          {
            "year": 2039,
            "value": 4.199
          },
          {
            "year": 2040,
            "value": 4.123
          },
          {
            "year": 2041,
            "value": 4.102
          },
          {
            "year": 2042,
            "value": 4.08
          },
          {
            "year": 2043,
            "value": 4.059
          },
          {
            "year": 2044,
            "value": 4.038
          },
          {
            "year": 2045,
            "value": 4.017
          },
          {
            "year": 2046,
            "value": 4.021
          },
          {
            "year": 2047,
            "value": 4.026
          },
          {
            "year": 2048,
            "value": 4.03
          },
          {
            "year": 2049,
            "value": 4.034
          },
          {
            "year": 2050,
            "value": 4.038
          }
        ]
      },
      {
        "sector": "Aluminum",
        "region": "North America",
        "benchmark_metric": "t CO2e/(t Aluminum)",
        "scenario name": "OECM 1.5 Degrees",
        "release date": "2022",
        "projections_nounits": [
          {
            "year": 2019,
            "value": 29.33
          },
          {
            "year": 2020,
            "value": 26.741
          },
          {
            "year": 2021,
            "value": 24.38
          },
          {
            "year": 2022,
            "value": 22.227
          },
          {
            "year": 2023,
            "value": 20.265
          },
          {
            "year": 2024,
            "value": 18.475
          },
          {
            "year": 2025,
            "value": 16.844
          },
          {
            "year": 2026,
            "value": 14.818
          },
          {
            "year": 2027,
            "value": 12.806
          },
          {
            "year": 2028,
            "value": 10.81
          },
          {
            "year": 2029,
            "value": 8.828
          },
          {
            "year": 2030,
            "value": 6.861
          },
          {
            "year": 2031,
            "value": 6.646
          },
          {
            "year": 2032,
            "value": 6.438
          },
          {
            "year": 2033,
            "value": 6.237
          },
          {
            "year": 2034,
            "value": 6.042
          },
          {
            "year": 2035,
            "value": 5.853
          },
          {
            "year": 2036,
            "value": 5.784
          },
          {
            "year": 2037,
            "value": 5.716
          },
          {
            "year": 2038,
            "value": 5.649
          },
          {
            "year": 2039,
            "value": 5.583
          },
          {
            "year": 2040,
            "value": 5.518
          },
          {
            "year": 2041,
            "value": 5.561
          },
          {
            "year": 2042,
            "value": 5.605
          },
          {
            "year": 2043,
            "value": 5.649
          },
          {
            "year": 2044,
            "value": 5.694
          },
          {
            "year": 2045,
            "value": 5.738
          },
          {
            "year": 2046,
            "value": 5.793
          },
          {
            "year": 2047,
            "value": 5.849
          },
          {
            "year": 2048,
            "value": 5.905
          },
          {
            "year": 2049,
            "value": 5.962
          },
          {
            "year": 2050,
            "value": 6.019
          }
        ]
      },
      {
        "sector": "Cement",
        "region": "Global",
        "benchmark_metric": "t CO2e/(t Cement)",
        "scenario name": "OECM 1.5 Degrees",
        "release date": "2022",
        "projections_nounits": [
          {
            "year": 2019,
            "value": 0.648
          },
          {
            "year": 2020,
            "value": 0.616
          },
          {
            "year": 2021,
            "value": 0.585
          },
          {
            "year": 2022,
            "value": 0.557
          },
          {
            "year": 2023,
            "value": 0.529
          },
          {
            "year": 2024,
            "value": 0.503
          },
          {
            "year": 2025,
            "value": 0.478
          },
          {
            "year": 2026,
            "value": 0.458
          },
          {
            "year": 2027,
            "value": 0.439
          },
          {
            "year": 2028,
            "value": 0.42
          },
          {
            "year": 2029,
            "value": 0.403
          },
          {
            "year": 2030,
            "value": 0.386
          },
          {
            "year": 2031,
            "value": 0.37
          },
          {
            "year": 2032,
            "value": 0.355
          },
          {
            "year": 2033,
            "value": 0.341
          },
          {
            "year": 2034,
            "value": 0.328
          },
          {
            "year": 2035,
            "value": 0.314
          },
          {
            "year": 2036,
            "value": 0.301
          },
          {
            "year": 2037,
            "value": 0.287
          },
          {
            "year": 2038,
            "value": 0.275
          },
          {
            "year": 2039,
            "value": 0.263
          },
          {
            "year": 2040,
            "value": 0.251
          },
          {
            "year": 2041,
            "value": 0.239
          },
          {
            "year": 2042,
            "value": 0.227
          },
          {
            "year": 2043,
            "value": 0.216
          },
          {
            "year": 2044,
            "value": 0.205
          },
          {
            "year": 2045,
            "value": 0.195
          },
          {
            "year": 2046,
            "value": 0.184
          },
          {
            "year": 2047,
            "value": 0.173
          },
          {
            "year": 2048,
            "value": 0.163
          },
          {
            "year": 2049,
            "value": 0.153
          },
          {
            "year": 2050,
            "value": 0.144
          }
        ]
      },
      {
        "sector": "Cement",
        "region": "Europe",
        "benchmark_metric": "t CO2e/(t Cement)",
        "scenario name": "OECM 1.5 Degrees",
        "release date": "2022",
        "projections_nounits": [
          {
            "year": 2019,
            "value": 0.544
          },
          {
            "year": 2020,
            "value": 0.531
          },
          {
            "year": 2021,
            "value": 0.518
          },
          {
            "year": 2022,
            "value": 0.505
          },
          {
            "year": 2023,
            "value": 0.492
          },
          {
            "year": 2024,
            "value": 0.48
          },
          {
            "year": 2025,
            "value": 0.468
          },
          {
            "year": 2026,
            "value": 0.448
          },
          {
            "year": 2027,
            "value": 0.429
          },
          {
            "year": 2028,
            "value": 0.411
          },
          {
            "year": 2029,
            "value": 0.393
          },
          {
            "year": 2030,
            "value": 0.376
          },
          {
            "year": 2031,
            "value": 0.36
          },
          {
            "year": 2032,
            "value": 0.344
          },
          {
            "year": 2033,
            "value": 0.329
          },
          {
            "year": 2034,
            "value": 0.314
          },
          {
            "year": 2035,
            "value": 0.3
          },
          {
            "year": 2036,
            "value": 0.289
          },
          {
            "year": 2037,
            "value": 0.279
          },
          {
            "year": 2038,
            "value": 0.269
          },
          {
            "year": 2039,
            "value": 0.259
          },
          {
            "year": 2040,
            "value": 0.25
          },
          {
            "year": 2041,
            "value": 0.238
          },
          {
            "year": 2042,
            "value": 0.226
          },
          {
            "year": 2043,
            "value": 0.215
          },
          {
            "year": 2044,
            "value": 0.205
          },
          {
            "year": 2045,
            "value": 0.195
          },
          {
            "year": 2046,
            "value": 0.184
          },
          {
            "year": 2047,
            "value": 0.173
          },
          {
            "year": 2048,
            "value": 0.163
          },
          {
            "year": 2049,
            "value": 0.153
          },
          {
            "year": 2050,
            "value": 0.144
          }
        ]
      },
      {
        "sector": "Cement",
        "region": "North America",
        "benchmark_metric": "t CO2e/(t Cement)",
        "scenario name": "OECM 1.5 Degrees",
        "release date": "2022",
        "projections_nounits": [
          {
            "year": 2019,
            "value": 0.701
          },
          {
            "year": 2020,
            "value": 0.681
          },
          {
            "year": 2021,
            "value": 0.661
          },
          {
            "year": 2022,
            "value": 0.642
          },
          {
            "year": 2023,
            "value": 0.624
          },
          {
            "year": 2024,
            "value": 0.606
          },
          {
            "year": 2025,
            "value": 0.588
          },
          {
            "year": 2026,
            "value": 0.554
          },
          {
            "year": 2027,
            "value": 0.521
          },
          {
            "year": 2028,
            "value": 0.49
          },
          {
            "year": 2029,
            "value": 0.461
          },
          {
            "year": 2030,
            "value": 0.434
          },
          {
            "year": 2031,
            "value": 0.417
          },
          {
            "year": 2032,
            "value": 0.4
          },
          {
            "year": 2033,
            "value": 0.384
          },
          {
            "year": 2034,
            "value": 0.369
          },
          {
            "year": 2035,
            "value": 0.354
          },
          {
            "year": 2036,
            "value": 0.333
          },
          {
            "year": 2037,
            "value": 0.314
          },
          {
            "year": 2038,
            "value": 0.296
          },
          {
            "year": 2039,
            "value": 0.279
          },
          {
            "year": 2040,
            "value": 0.262
          },
          {
            "year": 2041,
            "value": 0.249
          },
          {
            "year": 2042,
            "value": 0.237
          },
          {
            "year": 2043,
            "value": 0.226
          },
          {
            "year": 2044,
            "value": 0.215
          },
          {
            "year": 2045,
            "value": 0.204
          },
          {
            "year": 2046,
            "value": 0.192
          },
          {
            "year": 2047,
            "value": 0.181
          },
          {
            "year": 2048,
            "value": 0.17
          },
          {
            "year": 2049,
            "value": 0.16
          },
          {
            "year": 2050,
            "value": 0.151
          }
        ]
      },
      {
        "sector": "Construction Buildings",
        "region": "Global",
        "benchmark_metric": "t CO2e/(million USD)",
        "scenario name": "OECM 1.5 Degrees",
        "release date": "2022",
        "projections_nounits": [
          {
            "year": 2019,
            "value": 88.256
          },
          {
            "year": 2020,
            "value": 78.412
          },
          {
            "year": 2021,
            "value": 69.666
          },
          {
            "year": 2022,
            "value": 61.896
          },
          {
            "year": 2023,
            "value": 54.993
          },
          {
            "year": 2024,
            "value": 48.859
          },
          {
            "year": 2025,
            "value": 43.41
          },
          {
            "year": 2026,
            "value": 38.305
          },
          {
            "year": 2027,
            "value": 33.801
          },
          {
            "year": 2028,
            "value": 29.826
          },
          {
            "year": 2029,
            "value": 26.319
          },
          {
            "year": 2030,
            "value": 23.224
          },
          {
            "year": 2031,
            "value": 20.502
          },
          {
            "year": 2032,
            "value": 18.099
          },
          {
            "year": 2033,
            "value": 15.978
          },
          {
            "year": 2034,
            "value": 14.105
          },
          {
            "year": 2035,
            "value": 12.452
          },
          {
            "year": 2036,
            "value": 10.898
          },
          {
            "year": 2037,
            "value": 9.538
          },
          {
            "year": 2038,
            "value": 8.348
          },
          {
            "year": 2039,
            "value": 7.306
          },
          {
            "year": 2040,
            "value": 6.394
          },
          {
            "year": 2041,
            "value": 5.416
          },
          {
            "year": 2042,
            "value": 4.588
          },
          {
            "year": 2043,
            "value": 3.886
          },
          {
            "year": 2044,
            "value": 3.292
          },
          {
            "year": 2045,
            "value": 2.788
          },
          {
            "year": 2046,
            "value": 2.177
          },
          {
            "year": 2047,
            "value": 1.593
          },
          {
            "year": 2048,
            "value": 1.037
          },
          {
            "year": 2049,
            "value": 0.506
          },
          {
            "year": 2050,
            "value": 0
          }
        ]
      },
      {
        "sector": "Construction Buildings",
        "region": "Europe",
        "benchmark_metric": "t CO2e/(million USD)",
        "scenario name": "OECM 1.5 Degrees",
        "release date": "2022",
        "projections_nounits": [
          {
            "year": 2019,
            "value": 57.06
          },
          {
            "year": 2020,
            "value": 53.798
          },
          {
            "year": 2021,
            "value": 50.722
          },
          {
            "year": 2022,
            "value": 47.821
          },
          {
            "year": 2023,
            "value": 45.087
          },
          {
            "year": 2024,
            "value": 42.509
          },
          {
            "year": 2025,
            "value": 40.078
          },
          {
            "year": 2026,
            "value": 35.728
          },
          {
            "year": 2027,
            "value": 31.85
          },
          {
            "year": 2028,
            "value": 28.392
          },
          {
            "year": 2029,
            "value": 25.311
          },
          {
            "year": 2030,
            "value": 22.563
          },
          {
            "year": 2031,
            "value": 19.954
          },
          {
            "year": 2032,
            "value": 17.646
          },
          {
            "year": 2033,
            "value": 15.606
          },
          {
            "year": 2034,
            "value": 13.801
          },
          {
            "year": 2035,
            "value": 12.205
          },
          {
            "year": 2036,
            "value": 10.936
          },
          {
            "year": 2037,
            "value": 9.8
          },
          {
            "year": 2038,
            "value": 8.781
          },
          {
            "year": 2039,
            "value": 7.868
          },
          {
            "year": 2040,
            "value": 7.05
          },
          {
            "year": 2041,
            "value": 6.185
          },
          {
            "year": 2042,
            "value": 5.34
          },
          {
            "year": 2043,
            "value": 4.514
          },
          {
            "year": 2044,
            "value": 3.708
          },
          {
            "year": 2045,
            "value": 2.921
          },
          {
            "year": 2046,
            "value": 2.31
          },
          {
            "year": 2047,
            "value": 1.712
          },
          {
            "year": 2048,
            "value": 1.128
          },
          {
            "year": 2049,
            "value": 0.558
          },
          {
            "year": 2050,
            "value": 0
          }
        ]
      },
      {
        "sector": "Construction Buildings",
        "region": "North America",
        "benchmark_metric": "t CO2e/(million USD)",
        "scenario name": "OECM 1.5 Degrees",
        "release date": "2022",
        "projections_nounits": [
          {
            "year": 2019,
            "value": 66.74
          },
          {
            "year": 2020,
            "value": 60.643
          },
          {
            "year": 2021,
            "value": 55.103
          },
          {
            "year": 2022,
            "value": 50.069
          },
          {
            "year": 2023,
            "value": 45.495
          },
          {
            "year": 2024,
            "value": 41.339
          },
          {
            "year": 2025,
            "value": 37.562
          },
          {
            "year": 2026,
            "value": 32.343
          },
          {
            "year": 2027,
            "value": 27.313
          },
          {
            "year": 2028,
            "value": 22.467
          },
          {
            "year": 2029,
            "value": 17.8
          },
          {
            "year": 2030,
            "value": 13.307
          },
          {
            "year": 2031,
            "value": 12.674
          },
          {
            "year": 2032,
            "value": 12.072
          },
          {
            "year": 2033,
            "value": 11.499
          },
          {
            "year": 2034,
            "value": 10.952
          },
          {
            "year": 2035,
            "value": 10.432
          },
          {
            "year": 2036,
            "value": 9.002
          },
          {
            "year": 2037,
            "value": 7.624
          },
          {
            "year": 2038,
            "value": 6.296
          },
          {
            "year": 2039,
            "value": 5.017
          },
          {
            "year": 2040,
            "value": 3.785
          },
          {
            "year": 2041,
            "value": 3.288
          },
          {
            "year": 2042,
            "value": 2.856
          },
          {
            "year": 2043,
            "value": 2.48
          },
          {
            "year": 2044,
            "value": 2.154
          },
          {
            "year": 2045,
            "value": 1.871
          },
          {
            "year": 2046,
            "value": 1.564
          },
          {
            "year": 2047,
            "value": 1.269
          },
          {
            "year": 2048,
            "value": 0.983
          },
          {
            "year": 2049,
            "value": 0.708
          },
          {
            "year": 2050,
            "value": 0.443
          }
        ]
      },
      {
        "sector": "Residential Buildings",
        "region": "Global",
        "benchmark_metric": "t CO2e/(million m**2)",
        "scenario name": "OECM 1.5 Degrees",
        "release date": "2022",
        "projections_nounits": [
          {
            "year": 2019,
            "value": 33735.0
          },
          {
            "year": 2020,
            "value": 31237.0
          },
          {
            "year": 2021,
            "value": 28925.0
          },
          {
            "year": 2022,
            "value": 26783.0
          },
          {
            "year": 2023,
            "value": 24800.0
          },
          {
            "year": 2024,
            "value": 22964.0
          },
          {
            "year": 2025,
            "value": 21264.0
          },
          {
            "year": 2026,
            "value": 18823.0
          },
          {
            "year": 2027,
            "value": 16661.0
          },
          {
            "year": 2028,
            "value": 14748.0
          },
          {
            "year": 2029,
            "value": 13055.0
          },
          {
            "year": 2030,
            "value": 11556.0
          },
          {
            "year": 2031,
            "value": 10369.0
          },
          {
            "year": 2032,
            "value": 9303.4
          },
          {
            "year": 2033,
            "value": 8347.6
          },
          {
            "year": 2034,
            "value": 7489.9
          },
          {
            "year": 2035,
            "value": 6720.4
          },
          {
            "year": 2036,
            "value": 6172.4
          },
          {
            "year": 2037,
            "value": 5669.1
          },
          {
            "year": 2038,
            "value": 5206.9
          },
          {
            "year": 2039,
            "value": 4782.3
          },
          {
            "year": 2040,
            "value": 4392.3
          },
          {
            "year": 2041,
            "value": 3944.4
          },
          {
            "year": 2042,
            "value": 3542.1
          },
          {
            "year": 2043,
            "value": 3180.8
          },
          {
            "year": 2044,
            "value": 2856.4
          },
          {
            "year": 2045,
            "value": 2565.1
          },
          {
            "year": 2046,
            "value": 2332.3
          },
          {
            "year": 2047,
            "value": 2120.6
          },
          {
            "year": 2048,
            "value": 1928.2
          },
          {
            "year": 2049,
            "value": 1753.2
          },
          {
            "year": 2050,
            "value": 1594.1
          }
        ]
      },
      {
        "sector": "Residential Buildings",
        "region": "Europe",
        "benchmark_metric": "t CO2e/(million m**2)",
        "scenario name": "OECM 1.5 Degrees",
        "release date": "2022",
        "projections_nounits": [
          {
            "year": 2019,
            "value": 16432.0
          },
          {
            "year": 2020,
            "value": 15706.0
          },
          {
            "year": 2021,
            "value": 15013.0
          },
          {
            "year": 2022,
            "value": 14350.0
          },
          {
            "year": 2023,
            "value": 13716.0
          },
          {
            "year": 2024,
            "value": 13110.0
          },
          {
            "year": 2025,
            "value": 12531.0
          },
          {
            "year": 2026,
            "value": 11381.0
          },
          {
            "year": 2027,
            "value": 10335.0
          },
          {
            "year": 2028,
            "value": 9386.3
          },
          {
            "year": 2029,
            "value": 8524.4
          },
          {
            "year": 2030,
            "value": 7741.6
          },
          {
            "year": 2031,
            "value": 7257.4
          },
          {
            "year": 2032,
            "value": 6803.5
          },
          {
            "year": 2033,
            "value": 6378.0
          },
          {
            "year": 2034,
            "value": 5979.1
          },
          {
            "year": 2035,
            "value": 5605.2
          },
          {
            "year": 2036,
            "value": 5167.4
          },
          {
            "year": 2037,
            "value": 4763.7
          },
          {
            "year": 2038,
            "value": 4391.6
          },
          {
            "year": 2039,
            "value": 4048.5
          },
          {
            "year": 2040,
            "value": 3732.3
          },
          {
            "year": 2041,
            "value": 3445.4
          },
          {
            "year": 2042,
            "value": 3180.5
          },
          {
            "year": 2043,
            "value": 2935.9
          },
          {
            "year": 2044,
            "value": 2710.2
          },
          {
            "year": 2045,
            "value": 2501.9
          },
          {
            "year": 2046,
            "value": 2334.4
          },
          {
            "year": 2047,
            "value": 2178.2
          },
          {
            "year": 2048,
            "value": 2032.4
          },
          {
            "year": 2049,
            "value": 1896.4
          },
          {
            "year": 2050,
            "value": 1769.5
          }
        ]
      },
      {
        "sector": "Residential Buildings",
        "region": "North America",
        "benchmark_metric": "t CO2e/(million m**2)",
        "scenario name": "OECM 1.5 Degrees",
        "release date": "2022",
        "projections_nounits": [
          {
            "year": 2019,
            "value": 27351.0
          },
          {
            "year": 2020,
            "value": 24892.0
          },
          {
            "year": 2021,
            "value": 22654.0
          },
          {
            "year": 2022,
            "value": 20618.0
          },
          {
            "year": 2023,
            "value": 18764.0
          },
          {
            "year": 2024,
            "value": 17077.0
          },
          {
            "year": 2025,
            "value": 15542.0
          },
          {
            "year": 2026,
            "value": 13223.0
          },
          {
            "year": 2027,
            "value": 10927.0
          },
          {
            "year": 2028,
            "value": 8653.5
          },
          {
            "year": 2029,
            "value": 6403.3
          },
          {
            "year": 2030,
            "value": 4175.6
          },
          {
            "year": 2031,
            "value": 4042.6
          },
          {
            "year": 2032,
            "value": 3913.8
          },
          {
            "year": 2033,
            "value": 3789.1
          },
          {
            "year": 2034,
            "value": 3668.4
          },
          {
            "year": 2035,
            "value": 3551.5
          },
          {
            "year": 2036,
            "value": 3173.5
          },
          {
            "year": 2037,
            "value": 2798.7
          },
          {
            "year": 2038,
            "value": 2427.0
          },
          {
            "year": 2039,
            "value": 2058.4
          },
          {
            "year": 2040,
            "value": 1692.9
          },
          {
            "year": 2041,
            "value": 1570.1
          },
          {
            "year": 2042,
            "value": 1456.3
          },
          {
            "year": 2043,
            "value": 1350.7
          },
          {
            "year": 2044,
            "value": 1252.8
          },
          {
            "year": 2045,
            "value": 1161.9
          },
          {
            "year": 2046,
            "value": 1106.3
          },
          {
            "year": 2047,
            "value": 1053.4
          },
          {
            "year": 2048,
            "value": 1003.0
          },
          {
            "year": 2049,
            "value": 954.99
          },
          {
            "year": 2050,
            "value": 909.29
          }
        ]
      },
      {
        "sector": "Commercial Buildings",
        "region": "Global",
        "benchmark_metric": "t CO2e/(million m**2)",
        "scenario name": "OECM 1.5 Degrees",
        "release date": "2022",
        "projections_nounits": [
          {
            "year": 2019,
            "value": 59513.0
          },
          {
            "year": 2020,
            "value": 54685.0
          },
          {
            "year": 2021,
            "value": 50248.0
          },
          {
            "year": 2022,
            "value": 46172.0
          },
          {
            "year": 2023,
            "value": 42426.0
          },
          {
            "year": 2024,
            "value": 38984.0
          },
          {
            "year": 2025,
            "value": 35822.0
          },
          {
            "year": 2026,
            "value": 31306.0
          },
          {
            "year": 2027,
            "value": 27359.0
          },
          {
            "year": 2028,
            "value": 23910.0
          },
          {
            "year": 2029,
            "value": 20896.0
          },
          {
            "year": 2030,
            "value": 18261.0
          },
          {
            "year": 2031,
            "value": 16051.0
          },
          {
            "year": 2032,
            "value": 14107.0
          },
          {
            "year": 2033,
            "value": 12399.0
          },
          {
            "year": 2034,
            "value": 10898.0
          },
          {
            "year": 2035,
            "value": 9578.9
          },
          {
            "year": 2036,
            "value": 8626.6
          },
          {
            "year": 2037,
            "value": 7769.1
          },
          {
            "year": 2038,
            "value": 6996.7
          },
          {
            "year": 2039,
            "value": 6301.2
          },
          {
            "year": 2040,
            "value": 5674.8
          },
          {
            "year": 2041,
            "value": 4936.9
          },
          {
            "year": 2042,
            "value": 4294.9
          },
          {
            "year": 2043,
            "value": 3736.4
          },
          {
            "year": 2044,
            "value": 3250.6
          },
          {
            "year": 2045,
            "value": 2827.9
          },
          {
            "year": 2046,
            "value": 2521.6
          },
          {
            "year": 2047,
            "value": 2248.4
          },
          {
            "year": 2048,
            "value": 2004.9
          },
          {
            "year": 2049,
            "value": 1787.7
          },
          {
            "year": 2050,
            "value": 1594.1
          }
        ]
      },
      {
        "sector": "Commercial Buildings",
        "region": "Europe",
        "benchmark_metric": "t CO2e/(million m**2)",
        "scenario name": "OECM 1.5 Degrees",
        "release date": "2022",
        "projections_nounits": [
          {
            "year": 2019,
            "value": 111320.0
          },
          {
            "year": 2020,
            "value": 101030.0
          },
          {
            "year": 2021,
            "value": 91695.0
          },
          {
            "year": 2022,
            "value": 83219.0
          },
          {
            "year": 2023,
            "value": 75527.0
          },
          {
            "year": 2024,
            "value": 68545.0
          },
          {
            "year": 2025,
            "value": 62209.0
          },
          {
            "year": 2026,
            "value": 54256.0
          },
          {
            "year": 2027,
            "value": 47319.0
          },
          {
            "year": 2028,
            "value": 41269.0
          },
          {
            "year": 2029,
            "value": 35993.0
          },
          {
            "year": 2030,
            "value": 31391.0
          },
          {
            "year": 2031,
            "value": 27917.0
          },
          {
            "year": 2032,
            "value": 24827.0
          },
          {
            "year": 2033,
            "value": 22079.0
          },
          {
            "year": 2034,
            "value": 19635.0
          },
          {
            "year": 2035,
            "value": 17462.0
          },
          {
            "year": 2036,
            "value": 15074.0
          },
          {
            "year": 2037,
            "value": 13013.0
          },
          {
            "year": 2038,
            "value": 11234.0
          },
          {
            "year": 2039,
            "value": 9697.7
          },
          {
            "year": 2040,
            "value": 8371.7
          },
          {
            "year": 2041,
            "value": 7303.9
          },
          {
            "year": 2042,
            "value": 6278.4
          },
          {
            "year": 2043,
            "value": 5294.0
          },
          {
            "year": 2044,
            "value": 4349.4
          },
          {
            "year": 2045,
            "value": 3443.2
          },
          {
            "year": 2046,
            "value": 3014.0
          },
          {
            "year": 2047,
            "value": 2638.3
          },
          {
            "year": 2048,
            "value": 2309.4
          },
          {
            "year": 2049,
            "value": 2021.5
          },
          {
            "year": 2050,
            "value": 1769.5
          }
        ]
      },
      {
        "sector": "Commercial Buildings",
        "region": "North America",
        "benchmark_metric": "t CO2e/(million m**2)",
        "scenario name": "OECM 1.5 Degrees",
        "release date": "2022",
        "projections_nounits": [
          {
            "year": 2019,
            "value": 60172.0
          },
          {
            "year": 2020,
            "value": 54402.0
          },
          {
            "year": 2021,
            "value": 49185.0
          },
          {
            "year": 2022,
            "value": 44468.0
          },
          {
            "year": 2023,
            "value": 40204.0
          },
          {
            "year": 2024,
            "value": 36348.0
          },
          {
            "year": 2025,
            "value": 32863.0
          },
          {
            "year": 2026,
            "value": 28902.0
          },
          {
            "year": 2027,
            "value": 25070.0
          },
          {
            "year": 2028,
            "value": 21363.0
          },
          {
            "year": 2029,
            "value": 17777.0
          },
          {
            "year": 2030,
            "value": 14311.0
          },
          {
            "year": 2031,
            "value": 12910.0
          },
          {
            "year": 2032,
            "value": 11646.0
          },
          {
            "year": 2033,
            "value": 10506.0
          },
          {
            "year": 2034,
            "value": 9476.9
          },
          {
            "year": 2035,
            "value": 8549.0
          },
          {
            "year": 2036,
            "value": 7487.0
          },
          {
            "year": 2037,
            "value": 6556.9
          },
          {
            "year": 2038,
            "value": 5742.4
          },
          {
            "year": 2039,
            "value": 5029.0
          },
          {
            "year": 2040,
            "value": 4404.3
          },
          {
            "year": 2041,
            "value": 3779.1
          },
          {
            "year": 2042,
            "value": 3177.5
          },
          {
            "year": 2043,
            "value": 2599.0
          },
          {
            "year": 2044,
            "value": 2042.8
          },
          {
            "year": 2045,
            "value": 1508.2
          },
          {
            "year": 2046,
            "value": 1313.7
          },
          {
            "year": 2047,
            "value": 1125.9
          },
          {
            "year": 2048,
            "value": 944.57
          },
          {
            "year": 2049,
            "value": 769.6
          },
          {
            "year": 2050,
            "value": 600.78
          }
        ]
      },
      {
        "sector": "Chemicals",
        "region": "Global",
        "benchmark_metric": "kg CO2e/USD",
        "scenario name": "OECM 1.5 Degrees",
        "release date": "2022",
        "projections_nounits": [
          {
            "year": 2019,
            "value": 1.16
          },
          {
            "year": 2020,
            "value": 1.059
          },
          {
            "year": 2021,
            "value": 0.967
          },
          {
            "year": 2022,
            "value": 0.884
          },
          {
            "year": 2023,
            "value": 0.807
          },
          {
            "year": 2024,
            "value": 0.737
          },
          {
            "year": 2025,
            "value": 0.673
          },
          {
            "year": 2026,
            "value": 0.598
          },
          {
            "year": 2027,
            "value": 0.532
          },
          {
            "year": 2028,
            "value": 0.473
          },
          {
            "year": 2029,
            "value": 0.42
          },
          {
            "year": 2030,
            "value": 0.373
          },
          {
            "year": 2031,
            "value": 0.342
          },
          {
            "year": 2032,
            "value": 0.313
          },
          {
            "year": 2033,
            "value": 0.287
          },
          {
            "year": 2034,
            "value": 0.262
          },
          {
            "year": 2035,
            "value": 0.24
          },
          {
            "year": 2036,
            "value": 0.217
          },
          {
            "year": 2037,
            "value": 0.196
          },
          {
            "year": 2038,
            "value": 0.178
          },
          {
            "year": 2039,
            "value": 0.161
          },
          {
            "year": 2040,
            "value": 0.145
          },
          {
            "year": 2041,
            "value": 0.135
          },
          {
            "year": 2042,
            "value": 0.126
          },
          {
            "year": 2043,
            "value": 0.117
          },
          {
            "year": 2044,
            "value": 0.109
          },
          {
            "year": 2045,
            "value": 0.101
          },
          {
            "year": 2046,
            "value": 0.0931
          },
          {
            "year": 2047,
            "value": 0.0854
          },
          {
            "year": 2048,
            "value": 0.0784
          },
          {
            "year": 2049,
            "value": 0.072
          },
          {
            "year": 2050,
            "value": 0.0661
          }
        ]
      },
      {
        "sector": "Chemicals",
        "region": "Europe",
        "benchmark_metric": "kg CO2e/USD",
        "scenario name": "OECM 1.5 Degrees",
        "release date": "2022",
        "projections_nounits": [
          {
            "year": 2019,
            "value": 0.874
          },
          {
            "year": 2020,
            "value": 0.807
          },
          {
            "year": 2021,
            "value": 0.745
          },
          {
            "year": 2022,
            "value": 0.687
          },
          {
            "year": 2023,
            "value": 0.634
          },
          {
            "year": 2024,
            "value": 0.585
          },
          {
            "year": 2025,
            "value": 0.54
          },
          {
            "year": 2026,
            "value": 0.476
          },
          {
            "year": 2027,
            "value": 0.419
          },
          {
            "year": 2028,
            "value": 0.369
          },
          {
            "year": 2029,
            "value": 0.325
          },
          {
            "year": 2030,
            "value": 0.286
          },
          {
            "year": 2031,
            "value": 0.258
          },
          {
            "year": 2032,
            "value": 0.232
          },
          {
            "year": 2033,
            "value": 0.208
          },
          {
            "year": 2034,
            "value": 0.187
          },
          {
            "year": 2035,
            "value": 0.168
          },
          {
            "year": 2036,
            "value": 0.153
          },
          {
            "year": 2037,
            "value": 0.138
          },
          {
            "year": 2038,
            "value": 0.125
          },
          {
            "year": 2039,
            "value": 0.113
          },
          {
            "year": 2040,
            "value": 0.103
          },
          {
            "year": 2041,
            "value": 0.0939
          },
          {
            "year": 2042,
            "value": 0.0858
          },
          {
            "year": 2043,
            "value": 0.0785
          },
          {
            "year": 2044,
            "value": 0.0717
          },
          {
            "year": 2045,
            "value": 0.0656
          },
          {
            "year": 2046,
            "value": 0.0588
          },
          {
            "year": 2047,
            "value": 0.0528
          },
          {
            "year": 2048,
            "value": 0.0473
          },
          {
            "year": 2049,
            "value": 0.0425
          },
          {
            "year": 2050,
            "value": 0.0381
          }
        ]
      },
      {
        "sector": "Chemicals",
        "region": "North America",
        "benchmark_metric": "kg CO2e/USD",
        "scenario name": "OECM 1.5 Degrees",
        "release date": "2022",
        "projections_nounits": [
          {
            "year": 2019,
            "value": 0.832
          },
          {
            "year": 2020,
            "value": 0.758
          },
          {
            "year": 2021,
            "value": 0.691
          },
          {
            "year": 2022,
            "value": 0.629
          },
          {
            "year": 2023,
            "value": 0.573
          },
          {
            "year": 2024,
            "value": 0.522
          },
          {
            "year": 2025,
            "value": 0.475
          },
          {
            "year": 2026,
            "value": 0.409
          },
          {
            "year": 2027,
            "value": 0.351
          },
          {
            "year": 2028,
            "value": 0.302
          },
          {
            "year": 2029,
            "value": 0.26
          },
          {
            "year": 2030,
            "value": 0.223
          },
          {
            "year": 2031,
            "value": 0.207
          },
          {
            "year": 2032,
            "value": 0.191
          },
          {
            "year": 2033,
            "value": 0.177
          },
          {
            "year": 2034,
            "value": 0.164
          },
          {
            "year": 2035,
            "value": 0.151
          },
          {
            "year": 2036,
            "value": 0.133
          },
          {
            "year": 2037,
            "value": 0.117
          },
          {
            "year": 2038,
            "value": 0.103
          },
          {
            "year": 2039,
            "value": 0.0907
          },
          {
            "year": 2040,
            "value": 0.0799
          },
          {
            "year": 2041,
            "value": 0.0749
          },
          {
            "year": 2042,
            "value": 0.0703
          },
          {
            "year": 2043,
            "value": 0.0659
          },
          {
            "year": 2044,
            "value": 0.0618
          },
          {
            "year": 2045,
            "value": 0.058
          },
          {
            "year": 2046,
            "value": 0.0542
          },
          {
            "year": 2047,
            "value": 0.0507
          },
          {
            "year": 2048,
            "value": 0.0474
          },
          {
            "year": 2049,
            "value": 0.0444
          },
          {
            "year": 2050,
            "value": 0.0415
          }
        ]
      },
      {
        "sector": "Textiles",
        "region": "Global",
        "benchmark_metric": "kg CO2e/USD",
        "scenario name": "OECM 1.5 Degrees",
        "release date": "2022",
        "projections_nounits": [
          {
            "year": 2019,
            "value": 0.259
          },
          {
            "year": 2020,
            "value": 0.238
          },
          {
            "year": 2021,
            "value": 0.219
          },
          {
            "year": 2022,
            "value": 0.202
          },
          {
            "year": 2023,
            "value": 0.186
          },
          {
            "year": 2024,
            "value": 0.171
          },
          {
            "year": 2025,
            "value": 0.157
          },
          {
            "year": 2026,
            "value": 0.14
          },
          {
            "year": 2027,
            "value": 0.124
          },
          {
            "year": 2028,
            "value": 0.11
          },
          {
            "year": 2029,
            "value": 0.0981
          },
          {
            "year": 2030,
            "value": 0.0872
          },
          {
            "year": 2031,
            "value": 0.0784
          },
          {
            "year": 2032,
            "value": 0.0704
          },
          {
            "year": 2033,
            "value": 0.0633
          },
          {
            "year": 2034,
            "value": 0.0569
          },
          {
            "year": 2035,
            "value": 0.0512
          },
          {
            "year": 2036,
            "value": 0.0454
          },
          {
            "year": 2037,
            "value": 0.0403
          },
          {
            "year": 2038,
            "value": 0.0358
          },
          {
            "year": 2039,
            "value": 0.0318
          },
          {
            "year": 2040,
            "value": 0.0282
          },
          {
            "year": 2041,
            "value": 0.0249
          },
          {
            "year": 2042,
            "value": 0.022
          },
          {
            "year": 2043,
            "value": 0.0194
          },
          {
            "year": 2044,
            "value": 0.0171
          },
          {
            "year": 2045,
            "value": 0.0151
          },
          {
            "year": 2046,
            "value": 0.0129
          },
          {
            "year": 2047,
            "value": 0.0108
          },
          {
            "year": 2048,
            "value": 0.00871
          },
          {
            "year": 2049,
            "value": 0.00676
          },
          {
            "year": 2050,
            "value": 0.0049
          }
        ]
      },
      {
        "sector": "Textiles",
        "region": "Europe",
        "benchmark_metric": "kg CO2e/USD",
        "scenario name": "OECM 1.5 Degrees",
        "release date": "2022",
        "projections_nounits": [
          {
            "year": 2019,
            "value": 0.205
          },
          {
            "year": 2020,
            "value": 0.194
          },
          {
            "year": 2021,
            "value": 0.184
          },
          {
            "year": 2022,
            "value": 0.175
          },
          {
            "year": 2023,
            "value": 0.166
          },
          {
            "year": 2024,
            "value": 0.158
          },
          {
            "year": 2025,
            "value": 0.15
          },
          {
            "year": 2026,
            "value": 0.135
          },
          {
            "year": 2027,
            "value": 0.122
          },
          {
            "year": 2028,
            "value": 0.11
          },
          {
            "year": 2029,
            "value": 0.0991
          },
          {
            "year": 2030,
            "value": 0.0894
          },
          {
            "year": 2031,
            "value": 0.0811
          },
          {
            "year": 2032,
            "value": 0.0736
          },
          {
            "year": 2033,
            "value": 0.0668
          },
          {
            "year": 2034,
            "value": 0.0606
          },
          {
            "year": 2035,
            "value": 0.055
          },
          {
            "year": 2036,
            "value": 0.0516
          },
          {
            "year": 2037,
            "value": 0.0484
          },
          {
            "year": 2038,
            "value": 0.0454
          },
          {
            "year": 2039,
            "value": 0.0426
          },
          {
            "year": 2040,
            "value": 0.04
          },
          {
            "year": 2041,
            "value": 0.0366
          },
          {
            "year": 2042,
            "value": 0.0335
          },
          {
            "year": 2043,
            "value": 0.0307
          },
          {
            "year": 2044,
            "value": 0.0281
          },
          {
            "year": 2045,
            "value": 0.0257
          },
          {
            "year": 2046,
            "value": 0.023
          },
          {
            "year": 2047,
            "value": 0.0206
          },
          {
            "year": 2048,
            "value": 0.0185
          },
          {
            "year": 2049,
            "value": 0.0166
          },
          {
            "year": 2050,
            "value": 0.0149
          }
        ]
      },
      {
        "sector": "Textiles",
        "region": "North America",
        "benchmark_metric": "kg CO2e/USD",
        "scenario name": "OECM 1.5 Degrees",
        "release date": "2022",
        "projections_nounits": [
          {
            "year": 2019,
            "value": 0.285
          },
          {
            "year": 2020,
            "value": 0.261
          },
          {
            "year": 2021,
            "value": 0.24
          },
          {
            "year": 2022,
            "value": 0.22
          },
          {
            "year": 2023,
            "value": 0.202
          },
          {
            "year": 2024,
            "value": 0.185
          },
          {
            "year": 2025,
            "value": 0.17
          },
          {
            "year": 2026,
            "value": 0.146
          },
          {
            "year": 2027,
            "value": 0.126
          },
          {
            "year": 2028,
            "value": 0.109
          },
          {
            "year": 2029,
            "value": 0.0938
          },
          {
            "year": 2030,
            "value": 0.0809
          },
          {
            "year": 2031,
            "value": 0.0763
          },
          {
            "year": 2032,
            "value": 0.0719
          },
          {
            "year": 2033,
            "value": 0.0678
          },
          {
            "year": 2034,
            "value": 0.0639
          },
          {
            "year": 2035,
            "value": 0.0603
          },
          {
            "year": 2036,
            "value": 0.0559
          },
          {
            "year": 2037,
            "value": 0.0518
          },
          {
            "year": 2038,
            "value": 0.048
          },
          {
            "year": 2039,
            "value": 0.0445
          },
          {
            "year": 2040,
            "value": 0.0412
          },
          {
            "year": 2041,
            "value": 0.0394
          },
          {
            "year": 2042,
            "value": 0.0376
          },
          {
            "year": 2043,
            "value": 0.036
          },
          {
            "year": 2044,
            "value": 0.0344
          },
          {
            "year": 2045,
            "value": 0.0329
          },
          {
            "year": 2046,
            "value": 0.0315
          },
          {
            "year": 2047,
            "value": 0.0302
          },
          {
            "year": 2048,
            "value": 0.029
          },
          {
            "year": 2049,
            "value": 0.0278
          },
          {
            "year": 2050,
>>>>>>> 24661509
            "value": 0.0267
          }
        ]
      }
    ]
  }
}<|MERGE_RESOLUTION|>--- conflicted
+++ resolved
@@ -11526,13 +11526,7 @@
       {
         "sector": "Steel",
         "region": "Global",
-<<<<<<< HEAD
-        "benchmark_metric": {
-          "units": "t CO2e/(t Steel)"
-        },
-=======
         "benchmark_metric": "t CO2e/(t Steel)",
->>>>>>> 24661509
         "scenario name": "OECM 1.5 Degrees",
         "release date": "2022",
         "projections_nounits": [
@@ -11669,13 +11663,7 @@
       {
         "sector": "Steel",
         "region": "Europe",
-<<<<<<< HEAD
-        "benchmark_metric": {
-          "units": "t CO2e/(t Steel)"
-        },
-=======
         "benchmark_metric": "t CO2e/(t Steel)",
->>>>>>> 24661509
         "scenario name": "OECM 1.5 Degrees",
         "release date": "2022",
         "projections_nounits": [
@@ -11812,13 +11800,7 @@
       {
         "sector": "Steel",
         "region": "North America",
-<<<<<<< HEAD
-        "benchmark_metric": {
-          "units": "t CO2e/(t Steel)"
-        },
-=======
         "benchmark_metric": "t CO2e/(t Steel)",
->>>>>>> 24661509
         "scenario name": "OECM 1.5 Degrees",
         "release date": "2022",
         "projections_nounits": [
@@ -11955,13 +11937,7 @@
       {
         "sector": "Electricity Utilities",
         "region": "Global",
-<<<<<<< HEAD
-        "benchmark_metric": {
-          "units": "t CO2e/MWh"
-        },
-=======
         "benchmark_metric": "t CO2e/MWh",
->>>>>>> 24661509
         "scenario name": "OECM 1.5 Degrees",
         "release date": "2022",
         "projections_nounits": [
@@ -12098,13 +12074,7 @@
       {
         "sector": "Electricity Utilities",
         "region": "Europe",
-<<<<<<< HEAD
-        "benchmark_metric": {
-          "units": "t CO2e/MWh"
-        },
-=======
         "benchmark_metric": "t CO2e/MWh",
->>>>>>> 24661509
         "scenario name": "OECM 1.5 Degrees",
         "release date": "2022",
         "projections_nounits": [
@@ -12207,4910 +12177,6 @@
           {
             "year": 2043,
             "value": 0.0122
-<<<<<<< HEAD
-          },
-          {
-            "year": 2044,
-            "value": 0.00947
-          },
-          {
-            "year": 2045,
-            "value": 0.0068
-          },
-          {
-            "year": 2046,
-            "value": 0.00545
-          },
-          {
-            "year": 2047,
-            "value": 0.00409
-          },
-          {
-            "year": 2048,
-            "value": 0.00273
-          },
-          {
-            "year": 2049,
-            "value": 0.00137
-          },
-          {
-            "year": 2050,
-            "value": 0
-          }
-        ]
-      },
-      {
-        "sector": "Electricity Utilities",
-        "region": "North America",
-        "benchmark_metric": {
-          "units": "t CO2e/MWh"
-        },
-        "scenario name": "OECM 1.5 Degrees",
-        "release date": "2022",
-        "projections_nounits": [
-          {
-            "year": 2019,
-            "value": 0.392
-          },
-          {
-            "year": 2020,
-            "value": 0.347
-          },
-          {
-            "year": 2021,
-            "value": 0.307
-          },
-          {
-            "year": 2022,
-            "value": 0.272
-          },
-          {
-            "year": 2023,
-            "value": 0.24
-          },
-          {
-            "year": 2024,
-            "value": 0.213
-          },
-          {
-            "year": 2025,
-            "value": 0.188
-          },
-          {
-            "year": 2026,
-            "value": 0.149
-          },
-          {
-            "year": 2027,
-            "value": 0.114
-          },
-          {
-            "year": 2028,
-            "value": 0.0827
-          },
-          {
-            "year": 2029,
-            "value": 0.0551
-          },
-          {
-            "year": 2030,
-            "value": 0.0308
-          },
-          {
-            "year": 2031,
-            "value": 0.0304
-          },
-          {
-            "year": 2032,
-            "value": 0.03
-          },
-          {
-            "year": 2033,
-            "value": 0.0296
-          },
-          {
-            "year": 2034,
-            "value": 0.0293
-          },
-          {
-            "year": 2035,
-            "value": 0.0289
-          },
-          {
-            "year": 2036,
-            "value": 0.025
-          },
-          {
-            "year": 2037,
-            "value": 0.0211
-          },
-          {
-            "year": 2038,
-            "value": 0.0174
-          },
-          {
-            "year": 2039,
-            "value": 0.0137
-          },
-          {
-            "year": 2040,
-            "value": 0.0101
-          },
-          {
-            "year": 2041,
-            "value": 0.0094
-          },
-          {
-            "year": 2042,
-            "value": 0.00875
-          },
-          {
-            "year": 2043,
-            "value": 0.00815
-          },
-          {
-            "year": 2044,
-            "value": 0.00758
-          },
-          {
-            "year": 2045,
-            "value": 0.00706
-          },
-          {
-            "year": 2046,
-            "value": 0.00678
-          },
-          {
-            "year": 2047,
-            "value": 0.00651
-          },
-          {
-            "year": 2048,
-            "value": 0.00626
-          },
-          {
-            "year": 2049,
-            "value": 0.00601
-          },
-          {
-            "year": 2050,
-            "value": 0.00577
-          }
-        ]
-      },
-      {
-        "sector": "Gas Utilities",
-        "region": "Global",
-        "benchmark_metric": {
-          "units": "t CO2e/GJ"
-        },
-        "scenario name": "OECM 1.5 Degrees",
-        "release date": "2022",
-        "projections_nounits": [
-          {
-            "year": 2019,
-            "value": 0.0662
-          },
-          {
-            "year": 2020,
-            "value": 0.0659
-          },
-          {
-            "year": 2021,
-            "value": 0.0655
-          },
-          {
-            "year": 2022,
-            "value": 0.0651
-          },
-          {
-            "year": 2023,
-            "value": 0.0648
-          },
-          {
-            "year": 2024,
-            "value": 0.0644
-          },
-          {
-            "year": 2025,
-            "value": 0.0641
-          },
-          {
-            "year": 2026,
-            "value": 0.0636
-          },
-          {
-            "year": 2027,
-            "value": 0.0631
-          },
-          {
-            "year": 2028,
-            "value": 0.0626
-          },
-          {
-            "year": 2029,
-            "value": 0.0621
-          },
-          {
-            "year": 2030,
-            "value": 0.0616
-          },
-          {
-            "year": 2031,
-            "value": 0.0602
-          },
-          {
-            "year": 2032,
-            "value": 0.0589
-          },
-          {
-            "year": 2033,
-            "value": 0.0577
-          },
-          {
-            "year": 2034,
-            "value": 0.0564
-          },
-          {
-            "year": 2035,
-            "value": 0.0552
-          },
-          {
-            "year": 2036,
-            "value": 0.0529
-          },
-          {
-            "year": 2037,
-            "value": 0.0507
-          },
-          {
-            "year": 2038,
-            "value": 0.0486
-          },
-          {
-            "year": 2039,
-            "value": 0.0466
-          },
-          {
-            "year": 2040,
-            "value": 0.0447
-          },
-          {
-            "year": 2041,
-            "value": 0.0423
-          },
-          {
-            "year": 2042,
-            "value": 0.0394
-          },
-          {
-            "year": 2043,
-            "value": 0.0358
-          },
-          {
-            "year": 2044,
-            "value": 0.0317
-          },
-          {
-            "year": 2045,
-            "value": 0.0268
-          },
-          {
-            "year": 2046,
-            "value": 0.0233
-          },
-          {
-            "year": 2047,
-            "value": 0.0191
-          },
-          {
-            "year": 2048,
-            "value": 0.0142
-          },
-          {
-            "year": 2049,
-            "value": 0.00844
-          },
-          {
-            "year": 2050,
-            "value": 0.00176
-          }
-        ]
-      },
-      {
-        "sector": "Gas Utilities",
-        "region": "Europe",
-        "benchmark_metric": {
-          "units": "t CO2e/GJ"
-        },
-        "scenario name": "OECM 1.5 Degrees",
-        "release date": "2022",
-        "projections_nounits": [
-          {
-            "year": 2019,
-            "value": 0.066
-          },
-          {
-            "year": 2020,
-            "value": 0.0657
-          },
-          {
-            "year": 2021,
-            "value": 0.0655
-          },
-          {
-            "year": 2022,
-            "value": 0.0652
-          },
-          {
-            "year": 2023,
-            "value": 0.0649
-          },
-          {
-            "year": 2024,
-            "value": 0.0646
-          },
-          {
-            "year": 2025,
-            "value": 0.0644
-          },
-          {
-            "year": 2026,
-            "value": 0.0639
-          },
-          {
-            "year": 2027,
-            "value": 0.0634
-          },
-          {
-            "year": 2028,
-            "value": 0.0629
-          },
-          {
-            "year": 2029,
-            "value": 0.0624
-          },
-          {
-            "year": 2030,
-            "value": 0.0619
-          },
-          {
-            "year": 2031,
-            "value": 0.061
-          },
-          {
-            "year": 2032,
-            "value": 0.0602
-          },
-          {
-            "year": 2033,
-            "value": 0.0593
-          },
-          {
-            "year": 2034,
-            "value": 0.0584
-          },
-          {
-            "year": 2035,
-            "value": 0.0576
-          },
-          {
-            "year": 2036,
-            "value": 0.0552
-          },
-          {
-            "year": 2037,
-            "value": 0.053
-          },
-          {
-            "year": 2038,
-            "value": 0.0508
-          },
-          {
-            "year": 2039,
-            "value": 0.0487
-          },
-          {
-            "year": 2040,
-            "value": 0.0467
-          },
-          {
-            "year": 2041,
-            "value": 0.0445
-          },
-          {
-            "year": 2042,
-            "value": 0.0414
-          },
-          {
-            "year": 2043,
-            "value": 0.0373
-          },
-          {
-            "year": 2044,
-            "value": 0.032
-          },
-          {
-            "year": 2045,
-            "value": 0.0253
-          },
-          {
-            "year": 2046,
-            "value": 0.0215
-          },
-          {
-            "year": 2047,
-            "value": 0.0172
-          },
-          {
-            "year": 2048,
-            "value": 0.0124
-          },
-          {
-            "year": 2049,
-            "value": 0.00702
-          },
-          {
-            "year": 2050,
-            "value": 0.000982
-          }
-        ]
-      },
-      {
-        "sector": "Gas Utilities",
-        "region": "North America",
-        "benchmark_metric": {
-          "units": "t CO2e/GJ"
-        },
-        "scenario name": "OECM 1.5 Degrees",
-        "release date": "2022",
-        "projections_nounits": [
-          {
-            "year": 2019,
-            "value": 0.0636
-          },
-          {
-            "year": 2020,
-            "value": 0.0637
-          },
-          {
-            "year": 2021,
-            "value": 0.0637
-          },
-          {
-            "year": 2022,
-            "value": 0.0637
-          },
-          {
-            "year": 2023,
-            "value": 0.0637
-          },
-          {
-            "year": 2024,
-            "value": 0.0637
-          },
-          {
-            "year": 2025,
-            "value": 0.0638
-          },
-          {
-            "year": 2026,
-            "value": 0.0632
-          },
-          {
-            "year": 2027,
-            "value": 0.0627
-          },
-          {
-            "year": 2028,
-            "value": 0.0622
-          },
-          {
-            "year": 2029,
-            "value": 0.0617
-          },
-          {
-            "year": 2030,
-            "value": 0.0611
-          },
-          {
-            "year": 2031,
-            "value": 0.0597
-          },
-          {
-            "year": 2032,
-            "value": 0.0583
-          },
-          {
-            "year": 2033,
-            "value": 0.057
-          },
-          {
-            "year": 2034,
-            "value": 0.0556
-          },
-          {
-            "year": 2035,
-            "value": 0.0543
-          },
-          {
-            "year": 2036,
-            "value": 0.0518
-          },
-          {
-            "year": 2037,
-            "value": 0.0494
-          },
-          {
-            "year": 2038,
-            "value": 0.0471
-          },
-          {
-            "year": 2039,
-            "value": 0.0449
-          },
-          {
-            "year": 2040,
-            "value": 0.0428
-          },
-          {
-            "year": 2041,
-            "value": 0.0407
-          },
-          {
-            "year": 2042,
-            "value": 0.0387
-          },
-          {
-            "year": 2043,
-            "value": 0.0368
-          },
-          {
-            "year": 2044,
-            "value": 0.035
-          },
-          {
-            "year": 2045,
-            "value": 0.0332
-          },
-          {
-            "year": 2046,
-            "value": 0.0316
-          },
-          {
-            "year": 2047,
-            "value": 0.0301
-          },
-          {
-            "year": 2048,
-            "value": 0.0287
-          },
-          {
-            "year": 2049,
-            "value": 0.0273
-          },
-          {
-            "year": 2050,
-            "value": 0.026
-          }
-        ]
-      },
-      {
-        "sector": "Utilities",
-        "region": "Global",
-        "benchmark_metric": {
-          "units": "t CO2e/GJ"
-        },
-        "scenario name": "OECM 1.5 Degrees",
-        "release date": "2022",
-        "projections_nounits": [
-          {
-            "year": 2019,
-            "value": 0.102
-          },
-          {
-            "year": 2020,
-            "value": 0.0967
-          },
-          {
-            "year": 2021,
-            "value": 0.0914
-          },
-          {
-            "year": 2022,
-            "value": 0.0864
-          },
-          {
-            "year": 2023,
-            "value": 0.0817
-          },
-          {
-            "year": 2024,
-            "value": 0.0773
-          },
-          {
-            "year": 2025,
-            "value": 0.0731
-          },
-          {
-            "year": 2026,
-            "value": 0.0674
-          },
-          {
-            "year": 2027,
-            "value": 0.0622
-          },
-          {
-            "year": 2028,
-            "value": 0.0573
-          },
-          {
-            "year": 2029,
-            "value": 0.0529
-          },
-          {
-            "year": 2030,
-            "value": 0.0488
-          },
-          {
-            "year": 2031,
-            "value": 0.0437
-          },
-          {
-            "year": 2032,
-            "value": 0.0392
-          },
-          {
-            "year": 2033,
-            "value": 0.0351
-          },
-          {
-            "year": 2034,
-            "value": 0.0314
-          },
-          {
-            "year": 2035,
-            "value": 0.0282
-          },
-          {
-            "year": 2036,
-            "value": 0.0254
-          },
-          {
-            "year": 2037,
-            "value": 0.0229
-          },
-          {
-            "year": 2038,
-            "value": 0.0206
-          },
-          {
-            "year": 2039,
-            "value": 0.0186
-          },
-          {
-            "year": 2040,
-            "value": 0.0167
-          },
-          {
-            "year": 2041,
-            "value": 0.0148
-          },
-          {
-            "year": 2042,
-            "value": 0.0128
-          },
-          {
-            "year": 2043,
-            "value": 0.0108
-          },
-          {
-            "year": 2044,
-            "value": 0.00887
-          },
-          {
-            "year": 2045,
-            "value": 0.00689
-          },
-          {
-            "year": 2046,
-            "value": 0.00556
-          },
-          {
-            "year": 2047,
-            "value": 0.00423
-          },
-          {
-            "year": 2048,
-            "value": 0.0029
-          },
-          {
-            "year": 2049,
-            "value": 0.00157
-          },
-          {
-            "year": 2050,
-            "value": 0.000241
-          }
-        ]
-      },
-      {
-        "sector": "Utilities",
-        "region": "Europe",
-        "benchmark_metric": {
-          "units": "t CO2e/GJ"
-        },
-        "scenario name": "OECM 1.5 Degrees",
-        "release date": "2022",
-        "projections_nounits": [
-          {
-            "year": 2019,
-            "value": 0.0707
-          },
-          {
-            "year": 2020,
-            "value": 0.068
-          },
-          {
-            "year": 2021,
-            "value": 0.0655
-          },
-          {
-            "year": 2022,
-            "value": 0.063
-          },
-          {
-            "year": 2023,
-            "value": 0.0606
-          },
-          {
-            "year": 2024,
-            "value": 0.0583
-          },
-          {
-            "year": 2025,
-            "value": 0.0561
-          },
-          {
-            "year": 2026,
-            "value": 0.0522
-          },
-          {
-            "year": 2027,
-            "value": 0.0487
-          },
-          {
-            "year": 2028,
-            "value": 0.0454
-          },
-          {
-            "year": 2029,
-            "value": 0.0423
-          },
-          {
-            "year": 2030,
-            "value": 0.0394
-          },
-          {
-            "year": 2031,
-            "value": 0.0368
-          },
-          {
-            "year": 2032,
-            "value": 0.0344
-          },
-          {
-            "year": 2033,
-            "value": 0.0322
-          },
-          {
-            "year": 2034,
-            "value": 0.0301
-          },
-          {
-            "year": 2035,
-            "value": 0.0281
-          },
-          {
-            "year": 2036,
-            "value": 0.0251
-          },
-          {
-            "year": 2037,
-            "value": 0.0224
-          },
-          {
-            "year": 2038,
-            "value": 0.02
-          },
-          {
-            "year": 2039,
-            "value": 0.0179
-          },
-          {
-            "year": 2040,
-            "value": 0.016
-          },
-          {
-            "year": 2041,
-            "value": 0.0141
-          },
-          {
-            "year": 2042,
-            "value": 0.0121
-          },
-          {
-            "year": 2043,
-            "value": 0.0101
-          },
-          {
-            "year": 2044,
-            "value": 0.00803
-          },
-          {
-            "year": 2045,
-            "value": 0.00587
-          },
-          {
-            "year": 2046,
-            "value": 0.00476
-          },
-          {
-            "year": 2047,
-            "value": 0.00364
-          },
-          {
-            "year": 2048,
-            "value": 0.00249
-          },
-          {
-            "year": 2049,
-            "value": 0.00132
-          },
-          {
-            "year": 2050,
-            "value": 0.000134
-          }
-        ]
-      },
-      {
-        "sector": "Utilities",
-        "region": "North America",
-        "benchmark_metric": {
-          "units": "t CO2e/GJ"
-        },
-        "scenario name": "OECM 1.5 Degrees",
-        "release date": "2022",
-        "projections_nounits": [
-          {
-            "year": 2019,
-            "value": 0.0799
-          },
-          {
-            "year": 2020,
-            "value": 0.0759
-          },
-          {
-            "year": 2021,
-            "value": 0.0721
-          },
-          {
-            "year": 2022,
-            "value": 0.0685
-          },
-          {
-            "year": 2023,
-            "value": 0.0651
-          },
-          {
-            "year": 2024,
-            "value": 0.0618
-          },
-          {
-            "year": 2025,
-            "value": 0.0587
-          },
-          {
-            "year": 2026,
-            "value": 0.0527
-          },
-          {
-            "year": 2027,
-            "value": 0.0464
-          },
-          {
-            "year": 2028,
-            "value": 0.0398
-          },
-          {
-            "year": 2029,
-            "value": 0.0331
-          },
-          {
-            "year": 2030,
-            "value": 0.026
-          },
-          {
-            "year": 2031,
-            "value": 0.0249
-          },
-          {
-            "year": 2032,
-            "value": 0.0238
-          },
-          {
-            "year": 2033,
-            "value": 0.0228
-          },
-          {
-            "year": 2034,
-            "value": 0.0218
-          },
-          {
-            "year": 2035,
-            "value": 0.0208
-          },
-          {
-            "year": 2036,
-            "value": 0.0189
-          },
-          {
-            "year": 2037,
-            "value": 0.0169
-          },
-          {
-            "year": 2038,
-            "value": 0.0148
-          },
-          {
-            "year": 2039,
-            "value": 0.0127
-          },
-          {
-            "year": 2040,
-            "value": 0.0106
-          },
-          {
-            "year": 2041,
-            "value": 0.00963
-          },
-          {
-            "year": 2042,
-            "value": 0.00876
-          },
-          {
-            "year": 2043,
-            "value": 0.00797
-          },
-          {
-            "year": 2044,
-            "value": 0.00725
-          },
-          {
-            "year": 2045,
-            "value": 0.00659
-          },
-          {
-            "year": 2046,
-            "value": 0.00616
-          },
-          {
-            "year": 2047,
-            "value": 0.00576
-          },
-          {
-            "year": 2048,
-            "value": 0.00539
-          },
-          {
-            "year": 2049,
-            "value": 0.00503
-          },
-          {
-            "year": 2050,
-            "value": 0.00471
-          }
-        ]
-      },
-      {
-        "sector": "Oil & Gas",
-        "region": "Global",
-        "benchmark_metric": {
-          "units": "t CO2e/GJ"
-        },
-        "scenario name": "OECM 1.5 Degrees",
-        "release date": "2022",
-        "projections_nounits": [
-          {
-            "year": 2019,
-            "value": 0.0675
-          },
-          {
-            "year": 2020,
-            "value": 0.0651
-          },
-          {
-            "year": 2021,
-            "value": 0.0627
-          },
-          {
-            "year": 2022,
-            "value": 0.0605
-          },
-          {
-            "year": 2023,
-            "value": 0.0583
-          },
-          {
-            "year": 2024,
-            "value": 0.0562
-          },
-          {
-            "year": 2025,
-            "value": 0.0542
-          },
-          {
-            "year": 2026,
-            "value": 0.0506
-          },
-          {
-            "year": 2027,
-            "value": 0.0472
-          },
-          {
-            "year": 2028,
-            "value": 0.044
-          },
-          {
-            "year": 2029,
-            "value": 0.041
-          },
-          {
-            "year": 2030,
-            "value": 0.0383
-          },
-          {
-            "year": 2031,
-            "value": 0.0345
-          },
-          {
-            "year": 2032,
-            "value": 0.0311
-          },
-          {
-            "year": 2033,
-            "value": 0.028
-          },
-          {
-            "year": 2034,
-            "value": 0.0252
-          },
-          {
-            "year": 2035,
-            "value": 0.0227
-          },
-          {
-            "year": 2036,
-            "value": 0.0203
-          },
-          {
-            "year": 2037,
-            "value": 0.0181
-          },
-          {
-            "year": 2038,
-            "value": 0.0161
-          },
-          {
-            "year": 2039,
-            "value": 0.0144
-          },
-          {
-            "year": 2040,
-            "value": 0.0128
-          },
-          {
-            "year": 2041,
-            "value": 0.0105
-          },
-          {
-            "year": 2042,
-            "value": 0.00823
-          },
-          {
-            "year": 2043,
-            "value": 0.00591
-          },
-          {
-            "year": 2044,
-            "value": 0.00357
-          },
-          {
-            "year": 2045,
-            "value": 0.0012
-          },
-          {
-            "year": 2046,
-            "value": 0.00128
-          },
-          {
-            "year": 2047,
-            "value": 0.00136
-          },
-          {
-            "year": 2048,
-            "value": 0.00145
-          },
-          {
-            "year": 2049,
-            "value": 0.00155
-          },
-          {
-            "year": 2050,
-            "value": 0.00165
-          }
-        ]
-      },
-      {
-        "sector": "Oil & Gas",
-        "region": "Europe",
-        "benchmark_metric": {
-          "units": "t CO2e/GJ"
-        },
-        "scenario name": "OECM 1.5 Degrees",
-        "release date": "2022",
-        "projections_nounits": [
-          {
-            "year": 2019,
-            "value": 0.0583
-          },
-          {
-            "year": 2020,
-            "value": 0.0558
-          },
-          {
-            "year": 2021,
-            "value": 0.0534
-          },
-          {
-            "year": 2022,
-            "value": 0.0511
-          },
-          {
-            "year": 2023,
-            "value": 0.0489
-          },
-          {
-            "year": 2024,
-            "value": 0.0468
-          },
-          {
-            "year": 2025,
-            "value": 0.0448
-          },
-          {
-            "year": 2026,
-            "value": 0.0416
-          },
-          {
-            "year": 2027,
-            "value": 0.0386
-          },
-          {
-            "year": 2028,
-            "value": 0.0358
-          },
-          {
-            "year": 2029,
-            "value": 0.0333
-          },
-          {
-            "year": 2030,
-            "value": 0.0309
-          },
-          {
-            "year": 2031,
-            "value": 0.0291
-          },
-          {
-            "year": 2032,
-            "value": 0.0273
-          },
-          {
-            "year": 2033,
-            "value": 0.0257
-          },
-          {
-            "year": 2034,
-            "value": 0.0242
-          },
-          {
-            "year": 2035,
-            "value": 0.0227
-          },
-          {
-            "year": 2036,
-            "value": 0.0212
-          },
-          {
-            "year": 2037,
-            "value": 0.0198
-          },
-          {
-            "year": 2038,
-            "value": 0.0185
-          },
-          {
-            "year": 2039,
-            "value": 0.0173
-          },
-          {
-            "year": 2040,
-            "value": 0.0161
-          },
-          {
-            "year": 2041,
-            "value": 0.0133
-          },
-          {
-            "year": 2042,
-            "value": 0.0104
-          },
-          {
-            "year": 2043,
-            "value": 0.00739
-          },
-          {
-            "year": 2044,
-            "value": 0.00424
-          },
-          {
-            "year": 2045,
-            "value": 0.000953
-          },
-          {
-            "year": 2046,
-            "value": 0.000992
-          },
-          {
-            "year": 2047,
-            "value": 0.00103
-          },
-          {
-            "year": 2048,
-            "value": 0.00107
-          },
-          {
-            "year": 2049,
-            "value": 0.00112
-          },
-          {
-            "year": 2050,
-            "value": 0.00116
-          }
-        ]
-      },
-      {
-        "sector": "Oil & Gas",
-        "region": "North America",
-        "benchmark_metric": {
-          "units": "t CO2e/GJ"
-        },
-        "scenario name": "OECM 1.5 Degrees",
-        "release date": "2022",
-        "projections_nounits": [
-          {
-            "year": 2019,
-            "value": 0.0635
-          },
-          {
-            "year": 2020,
-            "value": 0.0609
-          },
-          {
-            "year": 2021,
-            "value": 0.0584
-          },
-          {
-            "year": 2022,
-            "value": 0.056
-          },
-          {
-            "year": 2023,
-            "value": 0.0537
-          },
-          {
-            "year": 2024,
-            "value": 0.0515
-          },
-          {
-            "year": 2025,
-            "value": 0.0493
-          },
-          {
-            "year": 2026,
-            "value": 0.0457
-          },
-          {
-            "year": 2027,
-            "value": 0.0416
-          },
-          {
-            "year": 2028,
-            "value": 0.037
-          },
-          {
-            "year": 2029,
-            "value": 0.0319
-          },
-          {
-            "year": 2030,
-            "value": 0.0262
-          },
-          {
-            "year": 2031,
-            "value": 0.0249
-          },
-          {
-            "year": 2032,
-            "value": 0.0237
-          },
-          {
-            "year": 2033,
-            "value": 0.0225
-          },
-          {
-            "year": 2034,
-            "value": 0.0214
-          },
-          {
-            "year": 2035,
-            "value": 0.0203
-          },
-          {
-            "year": 2036,
-            "value": 0.0186
-          },
-          {
-            "year": 2037,
-            "value": 0.017
-          },
-          {
-            "year": 2038,
-            "value": 0.0156
-          },
-          {
-            "year": 2039,
-            "value": 0.0143
-          },
-          {
-            "year": 2040,
-            "value": 0.013
-          },
-          {
-            "year": 2041,
-            "value": 0.0108
-          },
-          {
-            "year": 2042,
-            "value": 0.00863
-          },
-          {
-            "year": 2043,
-            "value": 0.00639
-          },
-          {
-            "year": 2044,
-            "value": 0.00414
-          },
-          {
-            "year": 2045,
-            "value": 0.00186
-          },
-          {
-            "year": 2046,
-            "value": 0.0025
-          },
-          {
-            "year": 2047,
-            "value": 0.00334
-          },
-          {
-            "year": 2048,
-            "value": 0.00448
-          },
-          {
-            "year": 2049,
-            "value": 0.00601
-          },
-          {
-            "year": 2050,
-            "value": 0.00805
-          }
-        ]
-      },
-      {
-        "sector": "Autos",
-        "region": "Global",
-        "benchmark_metric": {
-          "units": "g CO2e/pkm"
-        },
-        "scenario name": "OECM 1.5 Degrees",
-        "release date": "2022",
-        "projections_nounits": [
-          {
-            "year": 2019,
-            "value": 643.76
-          },
-          {
-            "year": 2020,
-            "value": 657.02
-          },
-          {
-            "year": 2021,
-            "value": 670.55
-          },
-          {
-            "year": 2022,
-            "value": 684.36
-          },
-          {
-            "year": 2023,
-            "value": 698.45
-          },
-          {
-            "year": 2024,
-            "value": 712.84
-          },
-          {
-            "year": 2025,
-            "value": 727.52
-          },
-          {
-            "year": 2026,
-            "value": 695.68
-          },
-          {
-            "year": 2027,
-            "value": 665.24
-          },
-          {
-            "year": 2028,
-            "value": 636.13
-          },
-          {
-            "year": 2029,
-            "value": 608.29
-          },
-          {
-            "year": 2030,
-            "value": 581.67
-          },
-          {
-            "year": 2031,
-            "value": 493.3
-          },
-          {
-            "year": 2032,
-            "value": 405.16
-          },
-          {
-            "year": 2033,
-            "value": 317.25
-          },
-          {
-            "year": 2034,
-            "value": 229.56
-          },
-          {
-            "year": 2035,
-            "value": 142.11
-          },
-          {
-            "year": 2036,
-            "value": 126.9
-          },
-          {
-            "year": 2037,
-            "value": 111.77
-          },
-          {
-            "year": 2038,
-            "value": 96.716
-          },
-          {
-            "year": 2039,
-            "value": 81.744
-          },
-          {
-            "year": 2040,
-            "value": 66.85
-          },
-          {
-            "year": 2041,
-            "value": 56.08
-          },
-          {
-            "year": 2042,
-            "value": 45.36
-          },
-          {
-            "year": 2043,
-            "value": 34.688
-          },
-          {
-            "year": 2044,
-            "value": 24.065
-          },
-          {
-            "year": 2045,
-            "value": 13.49
-          },
-          {
-            "year": 2046,
-            "value": 10.792
-          },
-          {
-            "year": 2047,
-            "value": 8.094
-          },
-          {
-            "year": 2048,
-            "value": 5.396
-          },
-          {
-            "year": 2049,
-            "value": 2.698
-          },
-          {
-            "year": 2050,
-            "value": 0
-          }
-        ]
-      },
-      {
-        "sector": "Autos",
-        "region": "Europe",
-        "benchmark_metric": {
-          "units": "g CO2e/pkm"
-        },
-        "scenario name": "OECM 1.5 Degrees",
-        "release date": "2022",
-        "projections_nounits": [
-          {
-            "year": 2019,
-            "value": 96.054
-          },
-          {
-            "year": 2020,
-            "value": 99.0
-          },
-          {
-            "year": 2021,
-            "value": 98.818
-          },
-          {
-            "year": 2022,
-            "value": 98.636
-          },
-          {
-            "year": 2023,
-            "value": 98.455
-          },
-          {
-            "year": 2024,
-            "value": 98.274
-          },
-          {
-            "year": 2025,
-            "value": 98.093
-          },
-          {
-            "year": 2026,
-            "value": 82.997
-          },
-          {
-            "year": 2027,
-            "value": 67.424
-          },
-          {
-            "year": 2028,
-            "value": 51.363
-          },
-          {
-            "year": 2029,
-            "value": 34.804
-          },
-          {
-            "year": 2030,
-            "value": 17.734
-          },
-          {
-            "year": 2031,
-            "value": 14.493
-          },
-          {
-            "year": 2032,
-            "value": 11.261
-          },
-          {
-            "year": 2033,
-            "value": 8.037
-          },
-          {
-            "year": 2034,
-            "value": 4.821
-          },
-          {
-            "year": 2035,
-            "value": 1.614
-          },
-          {
-            "year": 2036,
-            "value": 1.437
-          },
-          {
-            "year": 2037,
-            "value": 1.261
-          },
-          {
-            "year": 2038,
-            "value": 1.087
-          },
-          {
-            "year": 2039,
-            "value": 0.913
-          },
-          {
-            "year": 2040,
-            "value": 0.739
-          },
-          {
-            "year": 2041,
-            "value": 0.592
-          },
-          {
-            "year": 2042,
-            "value": 0.444
-          },
-          {
-            "year": 2043,
-            "value": 0.296
-          },
-          {
-            "year": 2044,
-            "value": 0.148
-          },
-          {
-            "year": 2045,
-            "value": 0
-          },
-          {
-            "year": 2046,
-            "value": 0
-          },
-          {
-            "year": 2047,
-            "value": 0
-          },
-          {
-            "year": 2048,
-            "value": 0
-          },
-          {
-            "year": 2049,
-            "value": 0
-          },
-          {
-            "year": 2050,
-            "value": 0
-          }
-        ]
-      },
-      {
-        "sector": "Autos",
-        "region": "North America",
-        "benchmark_metric": {
-          "units": "g CO2e/pkm"
-        },
-        "scenario name": "OECM 1.5 Degrees",
-        "release date": "2022",
-        "projections_nounits": [
-          {
-            "year": 2019,
-            "value": 187.89
-          },
-          {
-            "year": 2020,
-            "value": 187.88
-          },
-          {
-            "year": 2021,
-            "value": 187.87
-          },
-          {
-            "year": 2022,
-            "value": 187.87
-          },
-          {
-            "year": 2023,
-            "value": 187.86
-          },
-          {
-            "year": 2024,
-            "value": 187.86
-          },
-          {
-            "year": 2025,
-            "value": 187.85
-          },
-          {
-            "year": 2026,
-            "value": 159.94
-          },
-          {
-            "year": 2027,
-            "value": 131.14
-          },
-          {
-            "year": 2028,
-            "value": 101.44
-          },
-          {
-            "year": 2029,
-            "value": 70.818
-          },
-          {
-            "year": 2030,
-            "value": 39.249
-          },
-          {
-            "year": 2031,
-            "value": 31.997
-          },
-          {
-            "year": 2032,
-            "value": 24.763
-          },
-          {
-            "year": 2033,
-            "value": 17.549
-          },
-          {
-            "year": 2034,
-            "value": 10.353
-          },
-          {
-            "year": 2035,
-            "value": 3.176
-          },
-          {
-            "year": 2036,
-            "value": 2.715
-          },
-          {
-            "year": 2037,
-            "value": 2.257
-          },
-          {
-            "year": 2038,
-            "value": 1.801
-          },
-          {
-            "year": 2039,
-            "value": 1.348
-          },
-          {
-            "year": 2040,
-            "value": 0.897
-          },
-          {
-            "year": 2041,
-            "value": 0.717
-          },
-          {
-            "year": 2042,
-            "value": 0.538
-          },
-          {
-            "year": 2043,
-            "value": 0.359
-          },
-          {
-            "year": 2044,
-            "value": 0.179
-          },
-          {
-            "year": 2045,
-            "value": 0
-          },
-          {
-            "year": 2046,
-            "value": 0
-          },
-          {
-            "year": 2047,
-            "value": 0
-          },
-          {
-            "year": 2048,
-            "value": 0
-          },
-          {
-            "year": 2049,
-            "value": 0
-          },
-          {
-            "year": 2050,
-            "value": 0
-          }
-        ]
-      },
-      {
-        "sector": "Trucking",
-        "region": "Global",
-        "benchmark_metric": {
-          "units": "g CO2e/tkm"
-        },
-        "scenario name": "OECM 1.5 Degrees",
-        "release date": "2022",
-        "projections_nounits": [
-          {
-            "year": 2019,
-            "value": 916.83
-          },
-          {
-            "year": 2020,
-            "value": 884.02
-          },
-          {
-            "year": 2021,
-            "value": 852.39
-          },
-          {
-            "year": 2022,
-            "value": 821.89
-          },
-          {
-            "year": 2023,
-            "value": 792.49
-          },
-          {
-            "year": 2024,
-            "value": 764.13
-          },
-          {
-            "year": 2025,
-            "value": 736.79
-          },
-          {
-            "year": 2026,
-            "value": 732.15
-          },
-          {
-            "year": 2027,
-            "value": 727.55
-          },
-          {
-            "year": 2028,
-            "value": 722.97
-          },
-          {
-            "year": 2029,
-            "value": 718.42
-          },
-          {
-            "year": 2030,
-            "value": 713.9
-          },
-          {
-            "year": 2031,
-            "value": 635.67
-          },
-          {
-            "year": 2032,
-            "value": 554.19
-          },
-          {
-            "year": 2033,
-            "value": 469.38
-          },
-          {
-            "year": 2034,
-            "value": 381.13
-          },
-          {
-            "year": 2035,
-            "value": 289.34
-          },
-          {
-            "year": 2036,
-            "value": 259.44
-          },
-          {
-            "year": 2037,
-            "value": 228.88
-          },
-          {
-            "year": 2038,
-            "value": 197.65
-          },
-          {
-            "year": 2039,
-            "value": 165.75
-          },
-          {
-            "year": 2040,
-            "value": 133.15
-          },
-          {
-            "year": 2041,
-            "value": 106.52
-          },
-          {
-            "year": 2042,
-            "value": 79.888
-          },
-          {
-            "year": 2043,
-            "value": 53.259
-          },
-          {
-            "year": 2044,
-            "value": 26.629
-          },
-          {
-            "year": 2045,
-            "value": 0
-          },
-          {
-            "year": 2046,
-            "value": 0
-          },
-          {
-            "year": 2047,
-            "value": 0
-          },
-          {
-            "year": 2048,
-            "value": 0
-          },
-          {
-            "year": 2049,
-            "value": 0
-          },
-          {
-            "year": 2050,
-            "value": 0
-          }
-        ]
-      },
-      {
-        "sector": "Trucking",
-        "region": "Europe",
-        "benchmark_metric": {
-          "units": "g CO2e/tkm"
-        },
-        "scenario name": "OECM 1.5 Degrees",
-        "release date": "2022",
-        "projections_nounits": [
-          {
-            "year": 2019,
-            "value": 136.8
-          },
-          {
-            "year": 2020,
-            "value": 140.37
-          },
-          {
-            "year": 2021,
-            "value": 124.97
-          },
-          {
-            "year": 2022,
-            "value": 111.26
-          },
-          {
-            "year": 2023,
-            "value": 99.055
-          },
-          {
-            "year": 2024,
-            "value": 88.189
-          },
-          {
-            "year": 2025,
-            "value": 78.514
-          },
-          {
-            "year": 2026,
-            "value": 70.551
-          },
-          {
-            "year": 2027,
-            "value": 62.263
-          },
-          {
-            "year": 2028,
-            "value": 53.64
-          },
-          {
-            "year": 2029,
-            "value": 44.673
-          },
-          {
-            "year": 2030,
-            "value": 35.352
-          },
-          {
-            "year": 2031,
-            "value": 31.894
-          },
-          {
-            "year": 2032,
-            "value": 28.291
-          },
-          {
-            "year": 2033,
-            "value": 24.539
-          },
-          {
-            "year": 2034,
-            "value": 20.634
-          },
-          {
-            "year": 2035,
-            "value": 16.571
-          },
-          {
-            "year": 2036,
-            "value": 13.666
-          },
-          {
-            "year": 2037,
-            "value": 10.698
-          },
-          {
-            "year": 2038,
-            "value": 7.666
-          },
-          {
-            "year": 2039,
-            "value": 4.569
-          },
-          {
-            "year": 2040,
-            "value": 1.407
-          },
-          {
-            "year": 2041,
-            "value": 1.125
-          },
-          {
-            "year": 2042,
-            "value": 0.844
-          },
-          {
-            "year": 2043,
-            "value": 0.563
-          },
-          {
-            "year": 2044,
-            "value": 0.281
-          },
-          {
-            "year": 2045,
-            "value": 0
-          },
-          {
-            "year": 2046,
-            "value": 0
-          },
-          {
-            "year": 2047,
-            "value": 0
-          },
-          {
-            "year": 2048,
-            "value": 0
-          },
-          {
-            "year": 2049,
-            "value": 0
-          },
-          {
-            "year": 2050,
-            "value": 0
-          }
-        ]
-      },
-      {
-        "sector": "Trucking",
-        "region": "North America",
-        "benchmark_metric": {
-          "units": "g CO2e/tkm"
-        },
-        "scenario name": "OECM 1.5 Degrees",
-        "release date": "2022",
-        "projections_nounits": [
-          {
-            "year": 2019,
-            "value": 267.58
-          },
-          {
-            "year": 2020,
-            "value": 249.51
-          },
-          {
-            "year": 2021,
-            "value": 230.69
-          },
-          {
-            "year": 2022,
-            "value": 211.11
-          },
-          {
-            "year": 2023,
-            "value": 190.74
-          },
-          {
-            "year": 2024,
-            "value": 169.57
-          },
-          {
-            "year": 2025,
-            "value": 147.56
-          },
-          {
-            "year": 2026,
-            "value": 133.09
-          },
-          {
-            "year": 2027,
-            "value": 118.03
-          },
-          {
-            "year": 2028,
-            "value": 102.36
-          },
-          {
-            "year": 2029,
-            "value": 86.068
-          },
-          {
-            "year": 2030,
-            "value": 69.127
-          },
-          {
-            "year": 2031,
-            "value": 62.134
-          },
-          {
-            "year": 2032,
-            "value": 54.849
-          },
-          {
-            "year": 2033,
-            "value": 47.264
-          },
-          {
-            "year": 2034,
-            "value": 39.37
-          },
-          {
-            "year": 2035,
-            "value": 31.157
-          },
-          {
-            "year": 2036,
-            "value": 25.694
-          },
-          {
-            "year": 2037,
-            "value": 20.113
-          },
-          {
-            "year": 2038,
-            "value": 14.413
-          },
-          {
-            "year": 2039,
-            "value": 8.591
-          },
-          {
-            "year": 2040,
-            "value": 2.645
-          },
-          {
-            "year": 2041,
-            "value": 2.116
-          },
-          {
-            "year": 2042,
-            "value": 1.587
-          },
-          {
-            "year": 2043,
-            "value": 1.058
-          },
-          {
-            "year": 2044,
-            "value": 0.529
-          },
-          {
-            "year": 2045,
-            "value": 0
-          },
-          {
-            "year": 2046,
-            "value": 0
-          },
-          {
-            "year": 2047,
-            "value": 0
-          },
-          {
-            "year": 2048,
-            "value": 0
-          },
-          {
-            "year": 2049,
-            "value": 0
-          },
-          {
-            "year": 2050,
-            "value": 0
-          }
-        ]
-      },
-      {
-        "sector": "Aluminum",
-        "region": "Global",
-        "benchmark_metric": {
-          "units": "t CO2e/(t Aluminum)"
-        },
-        "scenario name": "OECM 1.5 Degrees",
-        "release date": "2022",
-        "projections_nounits": [
-          {
-            "year": 2019,
-            "value": 11.762
-          },
-          {
-            "year": 2020,
-            "value": 10.825
-          },
-          {
-            "year": 2021,
-            "value": 9.963
-          },
-          {
-            "year": 2022,
-            "value": 9.169
-          },
-          {
-            "year": 2023,
-            "value": 8.439
-          },
-          {
-            "year": 2024,
-            "value": 7.767
-          },
-          {
-            "year": 2025,
-            "value": 7.148
-          },
-          {
-            "year": 2026,
-            "value": 6.486
-          },
-          {
-            "year": 2027,
-            "value": 5.885
-          },
-          {
-            "year": 2028,
-            "value": 5.339
-          },
-          {
-            "year": 2029,
-            "value": 4.844
-          },
-          {
-            "year": 2030,
-            "value": 4.395
-          },
-          {
-            "year": 2031,
-            "value": 4.109
-          },
-          {
-            "year": 2032,
-            "value": 3.841
-          },
-          {
-            "year": 2033,
-            "value": 3.591
-          },
-          {
-            "year": 2034,
-            "value": 3.357
-          },
-          {
-            "year": 2035,
-            "value": 3.139
-          },
-          {
-            "year": 2036,
-            "value": 3.008
-          },
-          {
-            "year": 2037,
-            "value": 2.882
-          },
-          {
-            "year": 2038,
-            "value": 2.762
-          },
-          {
-            "year": 2039,
-            "value": 2.646
-          },
-          {
-            "year": 2040,
-            "value": 2.536
-          },
-          {
-            "year": 2041,
-            "value": 2.463
-          },
-          {
-            "year": 2042,
-            "value": 2.392
-          },
-          {
-            "year": 2043,
-            "value": 2.324
-          },
-          {
-            "year": 2044,
-            "value": 2.257
-          },
-          {
-            "year": 2045,
-            "value": 2.193
-          },
-          {
-            "year": 2046,
-            "value": 2.144
-          },
-          {
-            "year": 2047,
-            "value": 2.097
-          },
-          {
-            "year": 2048,
-            "value": 2.051
-          },
-          {
-            "year": 2049,
-            "value": 2.006
-          },
-          {
-            "year": 2050,
-            "value": 1.962
-          }
-        ]
-      },
-      {
-        "sector": "Aluminum",
-        "region": "Europe",
-        "benchmark_metric": {
-          "units": "t CO2e/(t Aluminum)"
-        },
-        "scenario name": "OECM 1.5 Degrees",
-        "release date": "2022",
-        "projections_nounits": [
-          {
-            "year": 2019,
-            "value": 16.879
-          },
-          {
-            "year": 2020,
-            "value": 15.767
-          },
-          {
-            "year": 2021,
-            "value": 14.727
-          },
-          {
-            "year": 2022,
-            "value": 13.756
-          },
-          {
-            "year": 2023,
-            "value": 12.849
-          },
-          {
-            "year": 2024,
-            "value": 12.002
-          },
-          {
-            "year": 2025,
-            "value": 11.211
-          },
-          {
-            "year": 2026,
-            "value": 9.759
-          },
-          {
-            "year": 2027,
-            "value": 8.496
-          },
-          {
-            "year": 2028,
-            "value": 7.396
-          },
-          {
-            "year": 2029,
-            "value": 6.438
-          },
-          {
-            "year": 2030,
-            "value": 5.604
-          },
-          {
-            "year": 2031,
-            "value": 5.368
-          },
-          {
-            "year": 2032,
-            "value": 5.141
-          },
-          {
-            "year": 2033,
-            "value": 4.925
-          },
-          {
-            "year": 2034,
-            "value": 4.717
-          },
-          {
-            "year": 2035,
-            "value": 4.518
-          },
-          {
-            "year": 2036,
-            "value": 4.436
-          },
-          {
-            "year": 2037,
-            "value": 4.355
-          },
-          {
-            "year": 2038,
-            "value": 4.277
-          },
-          {
-            "year": 2039,
-            "value": 4.199
-          },
-          {
-            "year": 2040,
-            "value": 4.123
-          },
-          {
-            "year": 2041,
-            "value": 4.102
-          },
-          {
-            "year": 2042,
-            "value": 4.08
-          },
-          {
-            "year": 2043,
-            "value": 4.059
-          },
-          {
-            "year": 2044,
-            "value": 4.038
-          },
-          {
-            "year": 2045,
-            "value": 4.017
-          },
-          {
-            "year": 2046,
-            "value": 4.021
-          },
-          {
-            "year": 2047,
-            "value": 4.026
-          },
-          {
-            "year": 2048,
-            "value": 4.03
-          },
-          {
-            "year": 2049,
-            "value": 4.034
-          },
-          {
-            "year": 2050,
-            "value": 4.038
-          }
-        ]
-      },
-      {
-        "sector": "Aluminum",
-        "region": "North America",
-        "benchmark_metric": {
-          "units": "t CO2e/(t Aluminum)"
-        },
-        "scenario name": "OECM 1.5 Degrees",
-        "release date": "2022",
-        "projections_nounits": [
-          {
-            "year": 2019,
-            "value": 29.33
-          },
-          {
-            "year": 2020,
-            "value": 26.741
-          },
-          {
-            "year": 2021,
-            "value": 24.38
-          },
-          {
-            "year": 2022,
-            "value": 22.227
-          },
-          {
-            "year": 2023,
-            "value": 20.265
-          },
-          {
-            "year": 2024,
-            "value": 18.475
-          },
-          {
-            "year": 2025,
-            "value": 16.844
-          },
-          {
-            "year": 2026,
-            "value": 14.818
-          },
-          {
-            "year": 2027,
-            "value": 12.806
-          },
-          {
-            "year": 2028,
-            "value": 10.81
-          },
-          {
-            "year": 2029,
-            "value": 8.828
-          },
-          {
-            "year": 2030,
-            "value": 6.861
-          },
-          {
-            "year": 2031,
-            "value": 6.646
-          },
-          {
-            "year": 2032,
-            "value": 6.438
-          },
-          {
-            "year": 2033,
-            "value": 6.237
-          },
-          {
-            "year": 2034,
-            "value": 6.042
-          },
-          {
-            "year": 2035,
-            "value": 5.853
-          },
-          {
-            "year": 2036,
-            "value": 5.784
-          },
-          {
-            "year": 2037,
-            "value": 5.716
-          },
-          {
-            "year": 2038,
-            "value": 5.649
-          },
-          {
-            "year": 2039,
-            "value": 5.583
-          },
-          {
-            "year": 2040,
-            "value": 5.518
-          },
-          {
-            "year": 2041,
-            "value": 5.561
-          },
-          {
-            "year": 2042,
-            "value": 5.605
-          },
-          {
-            "year": 2043,
-            "value": 5.649
-          },
-          {
-            "year": 2044,
-            "value": 5.694
-          },
-          {
-            "year": 2045,
-            "value": 5.738
-          },
-          {
-            "year": 2046,
-            "value": 5.793
-          },
-          {
-            "year": 2047,
-            "value": 5.849
-          },
-          {
-            "year": 2048,
-            "value": 5.905
-          },
-          {
-            "year": 2049,
-            "value": 5.962
-          },
-          {
-            "year": 2050,
-            "value": 6.019
-          }
-        ]
-      },
-      {
-        "sector": "Cement",
-        "region": "Global",
-        "benchmark_metric": {
-          "units": "t CO2e/(t Cement)"
-        },
-        "scenario name": "OECM 1.5 Degrees",
-        "release date": "2022",
-        "projections_nounits": [
-          {
-            "year": 2019,
-            "value": 0.648
-          },
-          {
-            "year": 2020,
-            "value": 0.616
-          },
-          {
-            "year": 2021,
-            "value": 0.585
-          },
-          {
-            "year": 2022,
-            "value": 0.557
-          },
-          {
-            "year": 2023,
-            "value": 0.529
-          },
-          {
-            "year": 2024,
-            "value": 0.503
-          },
-          {
-            "year": 2025,
-            "value": 0.478
-          },
-          {
-            "year": 2026,
-            "value": 0.458
-          },
-          {
-            "year": 2027,
-            "value": 0.439
-          },
-          {
-            "year": 2028,
-            "value": 0.42
-          },
-          {
-            "year": 2029,
-            "value": 0.403
-          },
-          {
-            "year": 2030,
-            "value": 0.386
-          },
-          {
-            "year": 2031,
-            "value": 0.37
-          },
-          {
-            "year": 2032,
-            "value": 0.355
-          },
-          {
-            "year": 2033,
-            "value": 0.341
-          },
-          {
-            "year": 2034,
-            "value": 0.328
-          },
-          {
-            "year": 2035,
-            "value": 0.314
-          },
-          {
-            "year": 2036,
-            "value": 0.301
-          },
-          {
-            "year": 2037,
-            "value": 0.287
-          },
-          {
-            "year": 2038,
-            "value": 0.275
-          },
-          {
-            "year": 2039,
-            "value": 0.263
-          },
-          {
-            "year": 2040,
-            "value": 0.251
-          },
-          {
-            "year": 2041,
-            "value": 0.239
-          },
-          {
-            "year": 2042,
-            "value": 0.227
-          },
-          {
-            "year": 2043,
-            "value": 0.216
-          },
-          {
-            "year": 2044,
-            "value": 0.205
-          },
-          {
-            "year": 2045,
-            "value": 0.195
-          },
-          {
-            "year": 2046,
-            "value": 0.184
-          },
-          {
-            "year": 2047,
-            "value": 0.173
-          },
-          {
-            "year": 2048,
-            "value": 0.163
-          },
-          {
-            "year": 2049,
-            "value": 0.153
-          },
-          {
-            "year": 2050,
-            "value": 0.144
-          }
-        ]
-      },
-      {
-        "sector": "Cement",
-        "region": "Europe",
-        "benchmark_metric": {
-          "units": "t CO2e/(t Cement)"
-        },
-        "scenario name": "OECM 1.5 Degrees",
-        "release date": "2022",
-        "projections_nounits": [
-          {
-            "year": 2019,
-            "value": 0.544
-          },
-          {
-            "year": 2020,
-            "value": 0.531
-          },
-          {
-            "year": 2021,
-            "value": 0.518
-          },
-          {
-            "year": 2022,
-            "value": 0.505
-          },
-          {
-            "year": 2023,
-            "value": 0.492
-          },
-          {
-            "year": 2024,
-            "value": 0.48
-          },
-          {
-            "year": 2025,
-            "value": 0.468
-          },
-          {
-            "year": 2026,
-            "value": 0.448
-          },
-          {
-            "year": 2027,
-            "value": 0.429
-          },
-          {
-            "year": 2028,
-            "value": 0.411
-          },
-          {
-            "year": 2029,
-            "value": 0.393
-          },
-          {
-            "year": 2030,
-            "value": 0.376
-          },
-          {
-            "year": 2031,
-            "value": 0.36
-          },
-          {
-            "year": 2032,
-            "value": 0.344
-          },
-          {
-            "year": 2033,
-            "value": 0.329
-          },
-          {
-            "year": 2034,
-            "value": 0.314
-          },
-          {
-            "year": 2035,
-            "value": 0.3
-          },
-          {
-            "year": 2036,
-            "value": 0.289
-          },
-          {
-            "year": 2037,
-            "value": 0.279
-          },
-          {
-            "year": 2038,
-            "value": 0.269
-          },
-          {
-            "year": 2039,
-            "value": 0.259
-          },
-          {
-            "year": 2040,
-            "value": 0.25
-          },
-          {
-            "year": 2041,
-            "value": 0.238
-          },
-          {
-            "year": 2042,
-            "value": 0.226
-          },
-          {
-            "year": 2043,
-            "value": 0.215
-          },
-          {
-            "year": 2044,
-            "value": 0.205
-          },
-          {
-            "year": 2045,
-            "value": 0.195
-          },
-          {
-            "year": 2046,
-            "value": 0.184
-          },
-          {
-            "year": 2047,
-            "value": 0.173
-          },
-          {
-            "year": 2048,
-            "value": 0.163
-          },
-          {
-            "year": 2049,
-            "value": 0.153
-          },
-          {
-            "year": 2050,
-            "value": 0.144
-          }
-        ]
-      },
-      {
-        "sector": "Cement",
-        "region": "North America",
-        "benchmark_metric": {
-          "units": "t CO2e/(t Cement)"
-        },
-        "scenario name": "OECM 1.5 Degrees",
-        "release date": "2022",
-        "projections_nounits": [
-          {
-            "year": 2019,
-            "value": 0.701
-          },
-          {
-            "year": 2020,
-            "value": 0.681
-          },
-          {
-            "year": 2021,
-            "value": 0.661
-          },
-          {
-            "year": 2022,
-            "value": 0.642
-          },
-          {
-            "year": 2023,
-            "value": 0.624
-          },
-          {
-            "year": 2024,
-            "value": 0.606
-          },
-          {
-            "year": 2025,
-            "value": 0.588
-          },
-          {
-            "year": 2026,
-            "value": 0.554
-          },
-          {
-            "year": 2027,
-            "value": 0.521
-          },
-          {
-            "year": 2028,
-            "value": 0.49
-          },
-          {
-            "year": 2029,
-            "value": 0.461
-          },
-          {
-            "year": 2030,
-            "value": 0.434
-          },
-          {
-            "year": 2031,
-            "value": 0.417
-          },
-          {
-            "year": 2032,
-            "value": 0.4
-          },
-          {
-            "year": 2033,
-            "value": 0.384
-          },
-          {
-            "year": 2034,
-            "value": 0.369
-          },
-          {
-            "year": 2035,
-            "value": 0.354
-          },
-          {
-            "year": 2036,
-            "value": 0.333
-          },
-          {
-            "year": 2037,
-            "value": 0.314
-          },
-          {
-            "year": 2038,
-            "value": 0.296
-          },
-          {
-            "year": 2039,
-            "value": 0.279
-          },
-          {
-            "year": 2040,
-            "value": 0.262
-          },
-          {
-            "year": 2041,
-            "value": 0.249
-          },
-          {
-            "year": 2042,
-            "value": 0.237
-          },
-          {
-            "year": 2043,
-            "value": 0.226
-          },
-          {
-            "year": 2044,
-            "value": 0.215
-          },
-          {
-            "year": 2045,
-            "value": 0.204
-          },
-          {
-            "year": 2046,
-            "value": 0.192
-          },
-          {
-            "year": 2047,
-            "value": 0.181
-          },
-          {
-            "year": 2048,
-            "value": 0.17
-          },
-          {
-            "year": 2049,
-            "value": 0.16
-          },
-          {
-            "year": 2050,
-            "value": 0.151
-          }
-        ]
-      },
-      {
-        "sector": "Construction Buildings",
-        "region": "Global",
-        "benchmark_metric": {
-          "units": "t CO2e/(million USD)"
-        },
-        "scenario name": "OECM 1.5 Degrees",
-        "release date": "2022",
-        "projections_nounits": [
-          {
-            "year": 2019,
-            "value": 88.256
-          },
-          {
-            "year": 2020,
-            "value": 78.412
-          },
-          {
-            "year": 2021,
-            "value": 69.666
-          },
-          {
-            "year": 2022,
-            "value": 61.896
-          },
-          {
-            "year": 2023,
-            "value": 54.993
-          },
-          {
-            "year": 2024,
-            "value": 48.859
-          },
-          {
-            "year": 2025,
-            "value": 43.41
-          },
-          {
-            "year": 2026,
-            "value": 38.305
-          },
-          {
-            "year": 2027,
-            "value": 33.801
-          },
-          {
-            "year": 2028,
-            "value": 29.826
-          },
-          {
-            "year": 2029,
-            "value": 26.319
-          },
-          {
-            "year": 2030,
-            "value": 23.224
-          },
-          {
-            "year": 2031,
-            "value": 20.502
-          },
-          {
-            "year": 2032,
-            "value": 18.099
-          },
-          {
-            "year": 2033,
-            "value": 15.978
-          },
-          {
-            "year": 2034,
-            "value": 14.105
-          },
-          {
-            "year": 2035,
-            "value": 12.452
-          },
-          {
-            "year": 2036,
-            "value": 10.898
-          },
-          {
-            "year": 2037,
-            "value": 9.538
-          },
-          {
-            "year": 2038,
-            "value": 8.348
-          },
-          {
-            "year": 2039,
-            "value": 7.306
-          },
-          {
-            "year": 2040,
-            "value": 6.394
-          },
-          {
-            "year": 2041,
-            "value": 5.416
-          },
-          {
-            "year": 2042,
-            "value": 4.588
-          },
-          {
-            "year": 2043,
-            "value": 3.886
-          },
-          {
-            "year": 2044,
-            "value": 3.292
-          },
-          {
-            "year": 2045,
-            "value": 2.788
-          },
-          {
-            "year": 2046,
-            "value": 2.177
-          },
-          {
-            "year": 2047,
-            "value": 1.593
-          },
-          {
-            "year": 2048,
-            "value": 1.037
-          },
-          {
-            "year": 2049,
-            "value": 0.506
-          },
-          {
-            "year": 2050,
-            "value": 0
-          }
-        ]
-      },
-      {
-        "sector": "Construction Buildings",
-        "region": "Europe",
-        "benchmark_metric": {
-          "units": "t CO2e/(million USD)"
-        },
-        "scenario name": "OECM 1.5 Degrees",
-        "release date": "2022",
-        "projections_nounits": [
-          {
-            "year": 2019,
-            "value": 57.06
-          },
-          {
-            "year": 2020,
-            "value": 53.798
-          },
-          {
-            "year": 2021,
-            "value": 50.722
-          },
-          {
-            "year": 2022,
-            "value": 47.821
-          },
-          {
-            "year": 2023,
-            "value": 45.087
-          },
-          {
-            "year": 2024,
-            "value": 42.509
-          },
-          {
-            "year": 2025,
-            "value": 40.078
-          },
-          {
-            "year": 2026,
-            "value": 35.728
-          },
-          {
-            "year": 2027,
-            "value": 31.85
-          },
-          {
-            "year": 2028,
-            "value": 28.392
-          },
-          {
-            "year": 2029,
-            "value": 25.311
-          },
-          {
-            "year": 2030,
-            "value": 22.563
-          },
-          {
-            "year": 2031,
-            "value": 19.954
-          },
-          {
-            "year": 2032,
-            "value": 17.646
-          },
-          {
-            "year": 2033,
-            "value": 15.606
-          },
-          {
-            "year": 2034,
-            "value": 13.801
-          },
-          {
-            "year": 2035,
-            "value": 12.205
-          },
-          {
-            "year": 2036,
-            "value": 10.936
-          },
-          {
-            "year": 2037,
-            "value": 9.8
-          },
-          {
-            "year": 2038,
-            "value": 8.781
-          },
-          {
-            "year": 2039,
-            "value": 7.868
-          },
-          {
-            "year": 2040,
-            "value": 7.05
-          },
-          {
-            "year": 2041,
-            "value": 6.185
-          },
-          {
-            "year": 2042,
-            "value": 5.34
-          },
-          {
-            "year": 2043,
-            "value": 4.514
-          },
-          {
-            "year": 2044,
-            "value": 3.708
-          },
-          {
-            "year": 2045,
-            "value": 2.921
-          },
-          {
-            "year": 2046,
-            "value": 2.31
-          },
-          {
-            "year": 2047,
-            "value": 1.712
-          },
-          {
-            "year": 2048,
-            "value": 1.128
-          },
-          {
-            "year": 2049,
-            "value": 0.558
-          },
-          {
-            "year": 2050,
-            "value": 0
-          }
-        ]
-      },
-      {
-        "sector": "Construction Buildings",
-        "region": "North America",
-        "benchmark_metric": {
-          "units": "t CO2e/(million USD)"
-        },
-        "scenario name": "OECM 1.5 Degrees",
-        "release date": "2022",
-        "projections_nounits": [
-          {
-            "year": 2019,
-            "value": 66.74
-          },
-          {
-            "year": 2020,
-            "value": 60.643
-          },
-          {
-            "year": 2021,
-            "value": 55.103
-          },
-          {
-            "year": 2022,
-            "value": 50.069
-          },
-          {
-            "year": 2023,
-            "value": 45.495
-          },
-          {
-            "year": 2024,
-            "value": 41.339
-          },
-          {
-            "year": 2025,
-            "value": 37.562
-          },
-          {
-            "year": 2026,
-            "value": 32.343
-          },
-          {
-            "year": 2027,
-            "value": 27.313
-          },
-          {
-            "year": 2028,
-            "value": 22.467
-          },
-          {
-            "year": 2029,
-            "value": 17.8
-          },
-          {
-            "year": 2030,
-            "value": 13.307
-          },
-          {
-            "year": 2031,
-            "value": 12.674
-          },
-          {
-            "year": 2032,
-            "value": 12.072
-          },
-          {
-            "year": 2033,
-            "value": 11.499
-          },
-          {
-            "year": 2034,
-            "value": 10.952
-          },
-          {
-            "year": 2035,
-            "value": 10.432
-          },
-          {
-            "year": 2036,
-            "value": 9.002
-          },
-          {
-            "year": 2037,
-            "value": 7.624
-          },
-          {
-            "year": 2038,
-            "value": 6.296
-          },
-          {
-            "year": 2039,
-            "value": 5.017
-          },
-          {
-            "year": 2040,
-            "value": 3.785
-          },
-          {
-            "year": 2041,
-            "value": 3.288
-          },
-          {
-            "year": 2042,
-            "value": 2.856
-          },
-          {
-            "year": 2043,
-            "value": 2.48
-          },
-          {
-            "year": 2044,
-            "value": 2.154
-          },
-          {
-            "year": 2045,
-            "value": 1.871
-          },
-          {
-            "year": 2046,
-            "value": 1.564
-          },
-          {
-            "year": 2047,
-            "value": 1.269
-          },
-          {
-            "year": 2048,
-            "value": 0.983
-          },
-          {
-            "year": 2049,
-            "value": 0.708
-          },
-          {
-            "year": 2050,
-            "value": 0.443
-          }
-        ]
-      },
-      {
-        "sector": "Residential Buildings",
-        "region": "Global",
-        "benchmark_metric": {
-          "units": "t CO2e/(million m**2)"
-        },
-        "scenario name": "OECM 1.5 Degrees",
-        "release date": "2022",
-        "projections_nounits": [
-          {
-            "year": 2019,
-            "value": 33735.0
-          },
-          {
-            "year": 2020,
-            "value": 31237.0
-          },
-          {
-            "year": 2021,
-            "value": 28925.0
-          },
-          {
-            "year": 2022,
-            "value": 26783.0
-          },
-          {
-            "year": 2023,
-            "value": 24800.0
-          },
-          {
-            "year": 2024,
-            "value": 22964.0
-          },
-          {
-            "year": 2025,
-            "value": 21264.0
-          },
-          {
-            "year": 2026,
-            "value": 18823.0
-          },
-          {
-            "year": 2027,
-            "value": 16661.0
-          },
-          {
-            "year": 2028,
-            "value": 14748.0
-          },
-          {
-            "year": 2029,
-            "value": 13055.0
-          },
-          {
-            "year": 2030,
-            "value": 11556.0
-          },
-          {
-            "year": 2031,
-            "value": 10369.0
-          },
-          {
-            "year": 2032,
-            "value": 9303.4
-          },
-          {
-            "year": 2033,
-            "value": 8347.6
-          },
-          {
-            "year": 2034,
-            "value": 7489.9
-          },
-          {
-            "year": 2035,
-            "value": 6720.4
-          },
-          {
-            "year": 2036,
-            "value": 6172.4
-          },
-          {
-            "year": 2037,
-            "value": 5669.1
-          },
-          {
-            "year": 2038,
-            "value": 5206.9
-          },
-          {
-            "year": 2039,
-            "value": 4782.3
-          },
-          {
-            "year": 2040,
-            "value": 4392.3
-          },
-          {
-            "year": 2041,
-            "value": 3944.4
-          },
-          {
-            "year": 2042,
-            "value": 3542.1
-          },
-          {
-            "year": 2043,
-            "value": 3180.8
-          },
-          {
-            "year": 2044,
-            "value": 2856.4
-          },
-          {
-            "year": 2045,
-            "value": 2565.1
-          },
-          {
-            "year": 2046,
-            "value": 2332.3
-          },
-          {
-            "year": 2047,
-            "value": 2120.6
-          },
-          {
-            "year": 2048,
-            "value": 1928.2
-          },
-          {
-            "year": 2049,
-            "value": 1753.2
-          },
-          {
-            "year": 2050,
-            "value": 1594.1
-          }
-        ]
-      },
-      {
-        "sector": "Residential Buildings",
-        "region": "Europe",
-        "benchmark_metric": {
-          "units": "t CO2e/(million m**2)"
-        },
-        "scenario name": "OECM 1.5 Degrees",
-        "release date": "2022",
-        "projections_nounits": [
-          {
-            "year": 2019,
-            "value": 16432.0
-          },
-          {
-            "year": 2020,
-            "value": 15706.0
-          },
-          {
-            "year": 2021,
-            "value": 15013.0
-          },
-          {
-            "year": 2022,
-            "value": 14350.0
-          },
-          {
-            "year": 2023,
-            "value": 13716.0
-          },
-          {
-            "year": 2024,
-            "value": 13110.0
-          },
-          {
-            "year": 2025,
-            "value": 12531.0
-          },
-          {
-            "year": 2026,
-            "value": 11381.0
-          },
-          {
-            "year": 2027,
-            "value": 10335.0
-          },
-          {
-            "year": 2028,
-            "value": 9386.3
-          },
-          {
-            "year": 2029,
-            "value": 8524.4
-          },
-          {
-            "year": 2030,
-            "value": 7741.6
-          },
-          {
-            "year": 2031,
-            "value": 7257.4
-          },
-          {
-            "year": 2032,
-            "value": 6803.5
-          },
-          {
-            "year": 2033,
-            "value": 6378.0
-          },
-          {
-            "year": 2034,
-            "value": 5979.1
-          },
-          {
-            "year": 2035,
-            "value": 5605.2
-          },
-          {
-            "year": 2036,
-            "value": 5167.4
-          },
-          {
-            "year": 2037,
-            "value": 4763.7
-          },
-          {
-            "year": 2038,
-            "value": 4391.6
-          },
-          {
-            "year": 2039,
-            "value": 4048.5
-          },
-          {
-            "year": 2040,
-            "value": 3732.3
-          },
-          {
-            "year": 2041,
-            "value": 3445.4
-          },
-          {
-            "year": 2042,
-            "value": 3180.5
-          },
-          {
-            "year": 2043,
-            "value": 2935.9
-          },
-          {
-            "year": 2044,
-            "value": 2710.2
-          },
-          {
-            "year": 2045,
-            "value": 2501.9
-          },
-          {
-            "year": 2046,
-            "value": 2334.4
-          },
-          {
-            "year": 2047,
-            "value": 2178.2
-          },
-          {
-            "year": 2048,
-            "value": 2032.4
-          },
-          {
-            "year": 2049,
-            "value": 1896.4
-          },
-          {
-            "year": 2050,
-            "value": 1769.5
-          }
-        ]
-      },
-      {
-        "sector": "Residential Buildings",
-        "region": "North America",
-        "benchmark_metric": {
-          "units": "t CO2e/(million m**2)"
-        },
-        "scenario name": "OECM 1.5 Degrees",
-        "release date": "2022",
-        "projections_nounits": [
-          {
-            "year": 2019,
-            "value": 27351.0
-          },
-          {
-            "year": 2020,
-            "value": 24892.0
-          },
-          {
-            "year": 2021,
-            "value": 22654.0
-          },
-          {
-            "year": 2022,
-            "value": 20618.0
-          },
-          {
-            "year": 2023,
-            "value": 18764.0
-          },
-          {
-            "year": 2024,
-            "value": 17077.0
-          },
-          {
-            "year": 2025,
-            "value": 15542.0
-          },
-          {
-            "year": 2026,
-            "value": 13223.0
-          },
-          {
-            "year": 2027,
-            "value": 10927.0
-          },
-          {
-            "year": 2028,
-            "value": 8653.5
-          },
-          {
-            "year": 2029,
-            "value": 6403.3
-          },
-          {
-            "year": 2030,
-            "value": 4175.6
-          },
-          {
-            "year": 2031,
-            "value": 4042.6
-          },
-          {
-            "year": 2032,
-            "value": 3913.8
-          },
-          {
-            "year": 2033,
-            "value": 3789.1
-          },
-          {
-            "year": 2034,
-            "value": 3668.4
-          },
-          {
-            "year": 2035,
-            "value": 3551.5
-          },
-          {
-            "year": 2036,
-            "value": 3173.5
-          },
-          {
-            "year": 2037,
-            "value": 2798.7
-          },
-          {
-            "year": 2038,
-            "value": 2427.0
-          },
-          {
-            "year": 2039,
-            "value": 2058.4
-          },
-          {
-            "year": 2040,
-            "value": 1692.9
-          },
-          {
-            "year": 2041,
-            "value": 1570.1
-          },
-          {
-            "year": 2042,
-            "value": 1456.3
-          },
-          {
-            "year": 2043,
-            "value": 1350.7
-          },
-          {
-            "year": 2044,
-            "value": 1252.8
-          },
-          {
-            "year": 2045,
-            "value": 1161.9
-          },
-          {
-            "year": 2046,
-            "value": 1106.3
-          },
-          {
-            "year": 2047,
-            "value": 1053.4
-          },
-          {
-            "year": 2048,
-            "value": 1003.0
-          },
-          {
-            "year": 2049,
-            "value": 954.99
-          },
-          {
-            "year": 2050,
-            "value": 909.29
-          }
-        ]
-      },
-      {
-        "sector": "Commercial Buildings",
-        "region": "Global",
-        "benchmark_metric": {
-          "units": "t CO2e/(million m**2)"
-        },
-        "scenario name": "OECM 1.5 Degrees",
-        "release date": "2022",
-        "projections_nounits": [
-          {
-            "year": 2019,
-            "value": 59513.0
-          },
-          {
-            "year": 2020,
-            "value": 54685.0
-          },
-          {
-            "year": 2021,
-            "value": 50248.0
-          },
-          {
-            "year": 2022,
-            "value": 46172.0
-          },
-          {
-            "year": 2023,
-            "value": 42426.0
-          },
-          {
-            "year": 2024,
-            "value": 38984.0
-          },
-          {
-            "year": 2025,
-            "value": 35822.0
-          },
-          {
-            "year": 2026,
-            "value": 31306.0
-          },
-          {
-            "year": 2027,
-            "value": 27359.0
-          },
-          {
-            "year": 2028,
-            "value": 23910.0
-          },
-          {
-            "year": 2029,
-            "value": 20896.0
-          },
-          {
-            "year": 2030,
-            "value": 18261.0
-          },
-          {
-            "year": 2031,
-            "value": 16051.0
-          },
-          {
-            "year": 2032,
-            "value": 14107.0
-          },
-          {
-            "year": 2033,
-            "value": 12399.0
-          },
-          {
-            "year": 2034,
-            "value": 10898.0
-          },
-          {
-            "year": 2035,
-            "value": 9578.9
-          },
-          {
-            "year": 2036,
-            "value": 8626.6
-          },
-          {
-            "year": 2037,
-            "value": 7769.1
-          },
-          {
-            "year": 2038,
-            "value": 6996.7
-          },
-          {
-            "year": 2039,
-            "value": 6301.2
-          },
-          {
-            "year": 2040,
-            "value": 5674.8
-          },
-          {
-            "year": 2041,
-            "value": 4936.9
-          },
-          {
-            "year": 2042,
-            "value": 4294.9
-          },
-          {
-            "year": 2043,
-            "value": 3736.4
-          },
-          {
-            "year": 2044,
-            "value": 3250.6
-          },
-          {
-            "year": 2045,
-            "value": 2827.9
-          },
-          {
-            "year": 2046,
-            "value": 2521.6
-          },
-          {
-            "year": 2047,
-            "value": 2248.4
-          },
-          {
-            "year": 2048,
-            "value": 2004.9
-          },
-          {
-            "year": 2049,
-            "value": 1787.7
-          },
-          {
-            "year": 2050,
-            "value": 1594.1
-          }
-        ]
-      },
-      {
-        "sector": "Commercial Buildings",
-        "region": "Europe",
-        "benchmark_metric": {
-          "units": "t CO2e/(million m**2)"
-        },
-        "scenario name": "OECM 1.5 Degrees",
-        "release date": "2022",
-        "projections_nounits": [
-          {
-            "year": 2019,
-            "value": 111320.0
-          },
-          {
-            "year": 2020,
-            "value": 101030.0
-          },
-          {
-            "year": 2021,
-            "value": 91695.0
-          },
-          {
-            "year": 2022,
-            "value": 83219.0
-          },
-          {
-            "year": 2023,
-            "value": 75527.0
-          },
-          {
-            "year": 2024,
-            "value": 68545.0
-          },
-          {
-            "year": 2025,
-            "value": 62209.0
-          },
-          {
-            "year": 2026,
-            "value": 54256.0
-          },
-          {
-            "year": 2027,
-            "value": 47319.0
-          },
-          {
-            "year": 2028,
-            "value": 41269.0
-          },
-          {
-            "year": 2029,
-            "value": 35993.0
-          },
-          {
-            "year": 2030,
-            "value": 31391.0
-          },
-          {
-            "year": 2031,
-            "value": 27917.0
-          },
-          {
-            "year": 2032,
-            "value": 24827.0
-          },
-          {
-            "year": 2033,
-            "value": 22079.0
-          },
-          {
-            "year": 2034,
-            "value": 19635.0
-          },
-          {
-            "year": 2035,
-            "value": 17462.0
-          },
-          {
-            "year": 2036,
-            "value": 15074.0
-          },
-          {
-            "year": 2037,
-            "value": 13013.0
-          },
-          {
-            "year": 2038,
-            "value": 11234.0
-          },
-          {
-            "year": 2039,
-            "value": 9697.7
-          },
-          {
-            "year": 2040,
-            "value": 8371.7
-          },
-          {
-            "year": 2041,
-            "value": 7303.9
-          },
-          {
-            "year": 2042,
-            "value": 6278.4
-          },
-          {
-            "year": 2043,
-            "value": 5294.0
-          },
-          {
-            "year": 2044,
-            "value": 4349.4
-          },
-          {
-            "year": 2045,
-            "value": 3443.2
-          },
-          {
-            "year": 2046,
-            "value": 3014.0
-          },
-          {
-            "year": 2047,
-            "value": 2638.3
-          },
-          {
-            "year": 2048,
-            "value": 2309.4
-          },
-          {
-            "year": 2049,
-            "value": 2021.5
-          },
-          {
-            "year": 2050,
-            "value": 1769.5
-          }
-        ]
-      },
-      {
-        "sector": "Commercial Buildings",
-        "region": "North America",
-        "benchmark_metric": {
-          "units": "t CO2e/(million m**2)"
-        },
-        "scenario name": "OECM 1.5 Degrees",
-        "release date": "2022",
-        "projections_nounits": [
-          {
-            "year": 2019,
-            "value": 60172.0
-          },
-          {
-            "year": 2020,
-            "value": 54402.0
-          },
-          {
-            "year": 2021,
-            "value": 49185.0
-          },
-          {
-            "year": 2022,
-            "value": 44468.0
-          },
-          {
-            "year": 2023,
-            "value": 40204.0
-          },
-          {
-            "year": 2024,
-            "value": 36348.0
-          },
-          {
-            "year": 2025,
-            "value": 32863.0
-          },
-          {
-            "year": 2026,
-            "value": 28902.0
-          },
-          {
-            "year": 2027,
-            "value": 25070.0
-          },
-          {
-            "year": 2028,
-            "value": 21363.0
-          },
-          {
-            "year": 2029,
-            "value": 17777.0
-          },
-          {
-            "year": 2030,
-            "value": 14311.0
-          },
-          {
-            "year": 2031,
-            "value": 12910.0
-          },
-          {
-            "year": 2032,
-            "value": 11646.0
-          },
-          {
-            "year": 2033,
-            "value": 10506.0
-          },
-          {
-            "year": 2034,
-            "value": 9476.9
-          },
-          {
-            "year": 2035,
-            "value": 8549.0
-          },
-          {
-            "year": 2036,
-            "value": 7487.0
-          },
-          {
-            "year": 2037,
-            "value": 6556.9
-          },
-          {
-            "year": 2038,
-            "value": 5742.4
-          },
-          {
-            "year": 2039,
-            "value": 5029.0
-          },
-          {
-            "year": 2040,
-            "value": 4404.3
-          },
-          {
-            "year": 2041,
-            "value": 3779.1
-          },
-          {
-            "year": 2042,
-            "value": 3177.5
-          },
-          {
-            "year": 2043,
-            "value": 2599.0
-          },
-          {
-            "year": 2044,
-            "value": 2042.8
-          },
-          {
-            "year": 2045,
-            "value": 1508.2
-          },
-          {
-            "year": 2046,
-            "value": 1313.7
-          },
-          {
-            "year": 2047,
-            "value": 1125.9
-          },
-          {
-            "year": 2048,
-            "value": 944.57
-          },
-          {
-            "year": 2049,
-            "value": 769.6
-          },
-          {
-            "year": 2050,
-            "value": 600.78
-          }
-        ]
-      },
-      {
-        "sector": "Chemicals",
-        "region": "Global",
-        "benchmark_metric": {
-          "units": "kg CO2e/USD"
-        },
-        "scenario name": "OECM 1.5 Degrees",
-        "release date": "2022",
-        "projections_nounits": [
-          {
-            "year": 2019,
-            "value": 1.16
-          },
-          {
-            "year": 2020,
-            "value": 1.059
-          },
-          {
-            "year": 2021,
-            "value": 0.967
-          },
-          {
-            "year": 2022,
-            "value": 0.884
-          },
-          {
-            "year": 2023,
-            "value": 0.807
-          },
-          {
-            "year": 2024,
-            "value": 0.737
-          },
-          {
-            "year": 2025,
-            "value": 0.673
-          },
-          {
-            "year": 2026,
-            "value": 0.598
-          },
-          {
-            "year": 2027,
-            "value": 0.532
-          },
-          {
-            "year": 2028,
-            "value": 0.473
-          },
-          {
-            "year": 2029,
-            "value": 0.42
-          },
-          {
-            "year": 2030,
-            "value": 0.373
-          },
-          {
-            "year": 2031,
-            "value": 0.342
-          },
-          {
-            "year": 2032,
-            "value": 0.313
-          },
-          {
-            "year": 2033,
-            "value": 0.287
-          },
-          {
-            "year": 2034,
-            "value": 0.262
-          },
-          {
-            "year": 2035,
-            "value": 0.24
-          },
-          {
-            "year": 2036,
-            "value": 0.217
-          },
-          {
-            "year": 2037,
-            "value": 0.196
-          },
-          {
-            "year": 2038,
-            "value": 0.178
-          },
-          {
-            "year": 2039,
-            "value": 0.161
-          },
-          {
-            "year": 2040,
-            "value": 0.145
-          },
-          {
-            "year": 2041,
-            "value": 0.135
-          },
-          {
-            "year": 2042,
-            "value": 0.126
-          },
-          {
-            "year": 2043,
-            "value": 0.117
-          },
-          {
-            "year": 2044,
-            "value": 0.109
-          },
-          {
-            "year": 2045,
-            "value": 0.101
-          },
-          {
-            "year": 2046,
-            "value": 0.0931
-          },
-          {
-            "year": 2047,
-            "value": 0.0854
-          },
-          {
-            "year": 2048,
-            "value": 0.0784
-          },
-          {
-            "year": 2049,
-            "value": 0.072
-          },
-          {
-            "year": 2050,
-            "value": 0.0661
-          }
-        ]
-      },
-      {
-        "sector": "Chemicals",
-        "region": "Europe",
-        "benchmark_metric": {
-          "units": "kg CO2e/USD"
-        },
-        "scenario name": "OECM 1.5 Degrees",
-        "release date": "2022",
-        "projections_nounits": [
-          {
-            "year": 2019,
-            "value": 0.874
-          },
-          {
-            "year": 2020,
-            "value": 0.807
-          },
-          {
-            "year": 2021,
-            "value": 0.745
-          },
-          {
-            "year": 2022,
-            "value": 0.687
-          },
-          {
-            "year": 2023,
-            "value": 0.634
-          },
-          {
-            "year": 2024,
-            "value": 0.585
-          },
-          {
-            "year": 2025,
-            "value": 0.54
-          },
-          {
-            "year": 2026,
-            "value": 0.476
-          },
-          {
-            "year": 2027,
-            "value": 0.419
-          },
-          {
-            "year": 2028,
-            "value": 0.369
-          },
-          {
-            "year": 2029,
-            "value": 0.325
-          },
-          {
-            "year": 2030,
-            "value": 0.286
-          },
-          {
-            "year": 2031,
-            "value": 0.258
-          },
-          {
-            "year": 2032,
-            "value": 0.232
-          },
-          {
-            "year": 2033,
-            "value": 0.208
-          },
-          {
-            "year": 2034,
-            "value": 0.187
-          },
-          {
-            "year": 2035,
-            "value": 0.168
-          },
-          {
-            "year": 2036,
-            "value": 0.153
-          },
-          {
-            "year": 2037,
-            "value": 0.138
-          },
-          {
-            "year": 2038,
-            "value": 0.125
-          },
-          {
-            "year": 2039,
-            "value": 0.113
-          },
-          {
-            "year": 2040,
-            "value": 0.103
-          },
-          {
-            "year": 2041,
-            "value": 0.0939
-          },
-          {
-            "year": 2042,
-            "value": 0.0858
-          },
-          {
-            "year": 2043,
-            "value": 0.0785
-          },
-          {
-            "year": 2044,
-            "value": 0.0717
-          },
-          {
-            "year": 2045,
-            "value": 0.0656
-          },
-          {
-            "year": 2046,
-            "value": 0.0588
-          },
-          {
-            "year": 2047,
-            "value": 0.0528
-          },
-          {
-            "year": 2048,
-            "value": 0.0473
-          },
-          {
-            "year": 2049,
-            "value": 0.0425
-          },
-          {
-            "year": 2050,
-            "value": 0.0381
-          }
-        ]
-      },
-      {
-        "sector": "Chemicals",
-        "region": "North America",
-        "benchmark_metric": {
-          "units": "kg CO2e/USD"
-        },
-        "scenario name": "OECM 1.5 Degrees",
-        "release date": "2022",
-        "projections_nounits": [
-          {
-            "year": 2019,
-            "value": 0.832
-          },
-          {
-            "year": 2020,
-            "value": 0.758
-          },
-          {
-            "year": 2021,
-            "value": 0.691
-          },
-          {
-            "year": 2022,
-            "value": 0.629
-          },
-          {
-            "year": 2023,
-            "value": 0.573
-          },
-          {
-            "year": 2024,
-            "value": 0.522
-          },
-          {
-            "year": 2025,
-            "value": 0.475
-          },
-          {
-            "year": 2026,
-            "value": 0.409
-          },
-          {
-            "year": 2027,
-            "value": 0.351
-          },
-          {
-            "year": 2028,
-            "value": 0.302
-          },
-          {
-            "year": 2029,
-            "value": 0.26
-          },
-          {
-            "year": 2030,
-            "value": 0.223
-          },
-          {
-            "year": 2031,
-            "value": 0.207
-          },
-          {
-            "year": 2032,
-            "value": 0.191
-          },
-          {
-            "year": 2033,
-            "value": 0.177
-          },
-          {
-            "year": 2034,
-            "value": 0.164
-          },
-          {
-            "year": 2035,
-            "value": 0.151
-          },
-          {
-            "year": 2036,
-            "value": 0.133
-          },
-          {
-            "year": 2037,
-            "value": 0.117
-          },
-          {
-            "year": 2038,
-            "value": 0.103
-          },
-          {
-            "year": 2039,
-            "value": 0.0907
-          },
-          {
-            "year": 2040,
-            "value": 0.0799
-          },
-          {
-            "year": 2041,
-            "value": 0.0749
-          },
-          {
-            "year": 2042,
-            "value": 0.0703
-          },
-          {
-            "year": 2043,
-            "value": 0.0659
-          },
-          {
-            "year": 2044,
-            "value": 0.0618
-          },
-          {
-            "year": 2045,
-            "value": 0.058
-          },
-          {
-            "year": 2046,
-            "value": 0.0542
-          },
-          {
-            "year": 2047,
-            "value": 0.0507
-          },
-          {
-            "year": 2048,
-            "value": 0.0474
-          },
-          {
-            "year": 2049,
-            "value": 0.0444
-          },
-          {
-            "year": 2050,
-            "value": 0.0415
-          }
-        ]
-      },
-      {
-        "sector": "Textiles",
-        "region": "Global",
-        "benchmark_metric": {
-          "units": "kg CO2e/USD"
-        },
-        "scenario name": "OECM 1.5 Degrees",
-        "release date": "2022",
-        "projections_nounits": [
-          {
-            "year": 2019,
-            "value": 0.259
-          },
-          {
-            "year": 2020,
-            "value": 0.238
-          },
-          {
-            "year": 2021,
-            "value": 0.219
-          },
-          {
-            "year": 2022,
-            "value": 0.202
-          },
-          {
-            "year": 2023,
-            "value": 0.186
-          },
-          {
-            "year": 2024,
-            "value": 0.171
-          },
-          {
-            "year": 2025,
-            "value": 0.157
-          },
-          {
-            "year": 2026,
-            "value": 0.14
-          },
-          {
-            "year": 2027,
-            "value": 0.124
-          },
-          {
-            "year": 2028,
-            "value": 0.11
-          },
-          {
-            "year": 2029,
-            "value": 0.0981
-          },
-          {
-            "year": 2030,
-            "value": 0.0872
-          },
-          {
-            "year": 2031,
-            "value": 0.0784
-          },
-          {
-            "year": 2032,
-            "value": 0.0704
-          },
-          {
-            "year": 2033,
-            "value": 0.0633
-          },
-          {
-            "year": 2034,
-            "value": 0.0569
-          },
-          {
-            "year": 2035,
-            "value": 0.0512
-          },
-          {
-            "year": 2036,
-            "value": 0.0454
-          },
-          {
-            "year": 2037,
-            "value": 0.0403
-          },
-          {
-            "year": 2038,
-            "value": 0.0358
-          },
-          {
-            "year": 2039,
-            "value": 0.0318
-          },
-          {
-            "year": 2040,
-            "value": 0.0282
-          },
-          {
-            "year": 2041,
-            "value": 0.0249
-          },
-          {
-            "year": 2042,
-            "value": 0.022
-          },
-          {
-            "year": 2043,
-            "value": 0.0194
-          },
-          {
-            "year": 2044,
-            "value": 0.0171
-          },
-          {
-            "year": 2045,
-            "value": 0.0151
-          },
-          {
-            "year": 2046,
-            "value": 0.0129
-          },
-          {
-            "year": 2047,
-            "value": 0.0108
-          },
-          {
-            "year": 2048,
-            "value": 0.00871
-          },
-          {
-            "year": 2049,
-            "value": 0.00676
-          },
-          {
-            "year": 2050,
-            "value": 0.0049
-          }
-        ]
-      },
-      {
-        "sector": "Textiles",
-        "region": "Europe",
-        "benchmark_metric": {
-          "units": "kg CO2e/USD"
-        },
-=======
           },
           {
             "year": 2044,
@@ -17146,194 +12212,11 @@
         "sector": "Electricity Utilities",
         "region": "North America",
         "benchmark_metric": "t CO2e/MWh",
->>>>>>> 24661509
         "scenario name": "OECM 1.5 Degrees",
         "release date": "2022",
         "projections_nounits": [
           {
             "year": 2019,
-<<<<<<< HEAD
-            "value": 0.205
-          },
-          {
-            "year": 2020,
-            "value": 0.194
-          },
-          {
-            "year": 2021,
-            "value": 0.184
-          },
-          {
-            "year": 2022,
-            "value": 0.175
-          },
-          {
-            "year": 2023,
-            "value": 0.166
-          },
-          {
-            "year": 2024,
-            "value": 0.158
-          },
-          {
-            "year": 2025,
-            "value": 0.15
-          },
-          {
-            "year": 2026,
-            "value": 0.135
-          },
-          {
-            "year": 2027,
-            "value": 0.122
-          },
-          {
-            "year": 2028,
-            "value": 0.11
-          },
-          {
-            "year": 2029,
-            "value": 0.0991
-          },
-          {
-            "year": 2030,
-            "value": 0.0894
-          },
-          {
-            "year": 2031,
-            "value": 0.0811
-          },
-          {
-            "year": 2032,
-            "value": 0.0736
-          },
-          {
-            "year": 2033,
-            "value": 0.0668
-          },
-          {
-            "year": 2034,
-            "value": 0.0606
-          },
-          {
-            "year": 2035,
-            "value": 0.055
-          },
-          {
-            "year": 2036,
-            "value": 0.0516
-          },
-          {
-            "year": 2037,
-            "value": 0.0484
-          },
-          {
-            "year": 2038,
-            "value": 0.0454
-          },
-          {
-            "year": 2039,
-            "value": 0.0426
-          },
-          {
-            "year": 2040,
-            "value": 0.04
-          },
-          {
-            "year": 2041,
-            "value": 0.0366
-          },
-          {
-            "year": 2042,
-            "value": 0.0335
-          },
-          {
-            "year": 2043,
-            "value": 0.0307
-          },
-          {
-            "year": 2044,
-            "value": 0.0281
-          },
-          {
-            "year": 2045,
-            "value": 0.0257
-          },
-          {
-            "year": 2046,
-            "value": 0.023
-          },
-          {
-            "year": 2047,
-            "value": 0.0206
-          },
-          {
-            "year": 2048,
-            "value": 0.0185
-          },
-          {
-            "year": 2049,
-            "value": 0.0166
-          },
-          {
-            "year": 2050,
-            "value": 0.0149
-          }
-        ]
-      },
-      {
-        "sector": "Textiles",
-        "region": "North America",
-        "benchmark_metric": {
-          "units": "kg CO2e/USD"
-        },
-        "scenario name": "OECM 1.5 Degrees",
-        "release date": "2022",
-        "projections_nounits": [
-          {
-            "year": 2019,
-            "value": 0.285
-          },
-          {
-            "year": 2020,
-            "value": 0.261
-          },
-          {
-            "year": 2021,
-            "value": 0.24
-          },
-          {
-            "year": 2022,
-            "value": 0.22
-          },
-          {
-            "year": 2023,
-            "value": 0.202
-          },
-          {
-            "year": 2024,
-            "value": 0.185
-          },
-          {
-            "year": 2025,
-            "value": 0.17
-          },
-          {
-            "year": 2026,
-            "value": 0.146
-          },
-          {
-            "year": 2027,
-            "value": 0.126
-          },
-          {
-            "year": 2028,
-            "value": 0.109
-          },
-          {
-            "year": 2029,
-            "value": 0.0938
-=======
             "value": 0.392
           },
           {
@@ -17403,7 +12286,6 @@
           {
             "year": 2036,
             "value": 0.025
->>>>>>> 24661509
           },
           {
             "year": 2030,
@@ -17435,25 +12317,6 @@
           },
           {
             "year": 2037,
-<<<<<<< HEAD
-            "value": 0.0518
-          },
-          {
-            "year": 2038,
-            "value": 0.048
-          },
-          {
-            "year": 2039,
-            "value": 0.0445
-          },
-          {
-            "year": 2040,
-            "value": 0.0412
-          },
-          {
-            "year": 2041,
-            "value": 0.0394
-=======
             "value": 0.0211
           },
           {
@@ -17568,7 +12431,6 @@
           {
             "year": 2031,
             "value": 0.0602
->>>>>>> 24661509
           },
           {
             "year": 2032,
@@ -17612,40 +12474,6 @@
           },
           {
             "year": 2042,
-<<<<<<< HEAD
-            "value": 0.0376
-          },
-          {
-            "year": 2043,
-            "value": 0.036
-          },
-          {
-            "year": 2044,
-            "value": 0.0344
-          },
-          {
-            "year": 2045,
-            "value": 0.0329
-          },
-          {
-            "year": 2046,
-            "value": 0.0315
-          },
-          {
-            "year": 2047,
-            "value": 0.0302
-          },
-          {
-            "year": 2048,
-            "value": 0.029
-          },
-          {
-            "year": 2049,
-            "value": 0.0278
-          },
-          {
-            "year": 2050,
-=======
             "value": 0.0394
           },
           {
@@ -22473,7 +17301,6 @@
           },
           {
             "year": 2050,
->>>>>>> 24661509
             "value": 0.0267
           }
         ]
