--- conflicted
+++ resolved
@@ -150,11 +150,7 @@
   #   - id: codespell
 
   - repo: https://github.com/pre-commit/mirrors-mypy
-<<<<<<< HEAD
-    rev: 'v1.6.1'
-=======
     rev: "v1.7.0"
->>>>>>> 32c41e1d
     hooks:
       - id: mypy
 
