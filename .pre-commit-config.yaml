--- conflicted
+++ resolved
@@ -6,7 +6,6 @@
   )$
 
 repos:
-<<<<<<< HEAD
   - repo: local
     hooks:
       - id: tomllint
@@ -16,17 +15,6 @@
         files: \^*.toml
         types: [file]
         entry: scripts/tomllint.sh .
-=======
-  # - repo: local
-  #   hooks:
-  #     - id: tomllint
-  #       name: 'Script: scripts/tomllint.sh'
-  #       language: script
-  #       # pass_filenames: false
-  #       files: \^*.toml
-  #       types: [file]
-  #       entry: scripts/tomllint.sh .
->>>>>>> 814307bc
 
   - repo: https://github.com/pre-commit/pre-commit-hooks
     rev: v4.5.0
