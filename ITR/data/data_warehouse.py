import warnings  # needed until apply behaves better with Pint quantities in arrays
import pandas as pd
import numpy as np

from abc import ABC
from typing import List, Type
from pydantic import ValidationError

import ITR
from . import ureg, Q_, PA_
from ITR.data.osc_units import asPintSeries, asPintDataFrame, EmissionsQuantity, quantity
from ITR.interfaces import EScope, IEmissionRealization, IEIRealization, \
    ICompanyData, ICompanyAggregates, ICompanyEIProjection, ICompanyEIProjections, \
    DF_ICompanyEIProjections, IHistoricData
from ITR.data.data_providers import CompanyDataProvider, ProductionBenchmarkDataProvider, IntensityBenchmarkDataProvider
from ITR.configs import ColumnsConfig, LoggingConfig, ProjectionControls

import logging
logger = logging.getLogger(__name__)
logger.setLevel(logging.INFO)
LoggingConfig.add_config_to_logger(logger)

import pint
from pint import DimensionalityError


class DataWarehouse(ABC):
    """
    General data provider super class.
    """

    def __init__(self, company_data: CompanyDataProvider,
                 benchmark_projected_production: ProductionBenchmarkDataProvider,
                 benchmarks_projected_ei: IntensityBenchmarkDataProvider,
                 estimate_missing_data=None,
                 column_config: Type[ColumnsConfig] = ColumnsConfig):
        """
        Create a new data warehouse instance.

        :param company_data: CompanyDataProvider
        :param benchmark_projected_production: ProductionBenchmarkDataProvider
        :param benchmarks_projected_ei: IntensityBenchmarkDataProvider
        """
        self.benchmark_projected_production = None
        self.benchmarks_projected_ei = None
        # benchmarks_projected_ei._EI_df_t is the (transposed) EI dataframe for the benchmark
        # benchmark_projected_production.get_company_projected_production(company_sector_region_scope) gives production data per company (per year)
        # multiplying these two gives aligned emissions data for the company, in case we want to add missing data based on sector averages
        self.column_config = column_config
        self.company_data = company_data
        self.estimate_missing_data = estimate_missing_data
        # Place to stash historic data before doing PC-conversion so it can be retreived when switching to non-PC benchmarks
        self.orig_historic_data = {}
        self.company_scope = {}

        # Production benchmark data is needed to project trajectories
        # Trajectories + Emissions Intensities benchmark data are needed to estimate missing S3 data
        # Target projections rely both on Production benchmark data and S3 estimated data
        # Production-centric manipulations must happen after targets have been projected
        if benchmark_projected_production is not None or benchmarks_projected_ei is not None:
            self.update_benchmarks(benchmark_projected_production, benchmarks_projected_ei)

    def _preserve_historic_data(self):
        for c in self.company_data._companies:
            self.orig_historic_data[c.company_id] = {
                'ghg_s1s2': c.ghg_s1s2,
                'ghg_s3': c.ghg_s3,
                'historic_data': IHistoricData(
                    productions=c.historic_data.productions,
                    emissions=c.historic_data.emissions.copy(),
                    emissions_intensities=c.historic_data.emissions_intensities.copy() ),
                'projected_intensities': c.projected_intensities.copy(),
                'projected_targets': c.projected_targets.copy()
            }
            orig_historic_data = self.orig_historic_data[c.company_id]
            for scope_name in EScope.get_scopes():
                intensity_scope = getattr(orig_historic_data['projected_intensities'], scope_name, None)
                if intensity_scope is not None:
                    setattr(orig_historic_data['projected_intensities'], scope_name,
                            (type(intensity_scope)(ei_metric=intensity_scope.ei_metric, projections=intensity_scope.projections.copy())))
                target_scope = getattr(orig_historic_data['projected_targets'], scope_name, None)
                if target_scope is not None:
                    setattr(orig_historic_data['projected_targets'], scope_name,
                            (type(target_scope)(ei_metric=target_scope.ei_metric, projections=target_scope.projections.copy())))

    def _restore_historic_data(self):
        for c in self.company_data._companies:
            orig_data = self.orig_historic_data[c.company_id]
            c.ghg_s1s2 = orig_data['ghg_s1s2']
            c.ghg_s3 = orig_data['ghg_s3']
            c.historic_data = orig_data['historic_data']
            c.projected_intensities = orig_data['projected_intensities']
            c.projected_targets = orig_data['projected_targets']


    def update_benchmarks(self, benchmark_projected_production: ProductionBenchmarkDataProvider,
                          benchmarks_projected_ei: IntensityBenchmarkDataProvider):
        """
        Update the benchmark data used in this instance of the DataWarehouse.  If there is no change, do nothing.
        """
        new_production_bm = new_ei_bm = new_prod_centric = False
        assert benchmark_projected_production is not None
        if (self.benchmark_projected_production is None
            or self.benchmark_projected_production._productions_benchmarks != benchmark_projected_production._productions_benchmarks):
            self.benchmark_projected_production = benchmark_projected_production
            new_production_bm = True
        assert benchmarks_projected_ei is not None
        if (self.benchmarks_projected_ei is None
            or self.benchmarks_projected_ei._EI_benchmarks != benchmarks_projected_ei._EI_benchmarks):
            prev_prod_centric = next_prod_centric = False
            if (self.benchmarks_projected_ei is not None
                and getattr(self.benchmarks_projected_ei._EI_benchmarks, 'S1S2', None)):
                prev_prod_centric = self.benchmarks_projected_ei._EI_benchmarks['S1S2'].production_centric
            if getattr(benchmarks_projected_ei._EI_benchmarks, 'S1S2', None):
                next_prod_centric = benchmarks_projected_ei._EI_benchmarks['S1S2'].production_centric
            new_prod_centric = (prev_prod_centric != next_prod_centric)
            self.benchmarks_projected_ei = benchmarks_projected_ei
            new_ei_bm = True

        # Production benchmark data is needed to project trajectories
        # Trajectories + Emissions Intensities benchmark data are needed to estimate missing S3 data
        # Target projections rely both on Production benchmark data and S3 estimated data
        # Production-centric benchmarks shift S3 data after trajectory and targets have been projected
        if new_production_bm:
            logger.info(f"new_production_bm calculating trajectories for {len(self.company_data._companies)} companies (times {len(EScope.get_scopes())} scopes times {self.company_data.projection_controls.TARGET_YEAR-self.company_data.projection_controls.BASE_YEAR} years)")
            self.company_data._validate_projected_trajectories(self.company_data._companies, self.benchmarks_projected_ei._EI_df_t)

        if new_ei_bm and (new_companies := [c for c in self.company_data._companies if '+' in c.company_id]):
            logger.info("Allocating emissions to align with benchmark data")
            bm_prod_df = benchmark_projected_production._prod_df
            bm_ei_df_t = benchmarks_projected_ei._EI_df_t
            bm_sectors = bm_ei_df_t.columns.get_level_values('sector').unique().to_list()
            base_year = self.company_data.projection_controls.BASE_YEAR

            from collections import defaultdict
            sectors_dict = defaultdict(list)
            region_dict = {}
            historic_dict = {}

            for c in new_companies:
                orig_id, sector = c.company_id.split('+')
                if sector in bm_sectors:
                    sectors_dict[orig_id].append(sector)
                else:
                    logger.error(f"No benchmark sector data for {orig_id}: sector = {sector}")
                    continue
                if (sector, c.region) in bm_ei_df_t.columns:
                    region_dict[orig_id] = c.region
                elif (sector, 'Global') in bm_ei_df_t.columns:
                    region_dict[orig_id] = 'Global'
                else:
                    logger.error(f"No benchmark region data for {orig_id}: sector = {sector}; region = {region}")
                    continue

                # Though we mutate below, it's our own unique copy of c.historic_data we are mutating, so OK
                historic_dict[c.company_id] = c.historic_data

            for orig_id, sectors in sectors_dict.items():
                region = region_dict[orig_id]
                sector_ei = [(sector, scope,
                              # bm_prod_df.loc[(sector, region, EScope.AnyScope)][base_year] is '1.0 dimensionless'
                              bm_ei_df_t.loc[:, (sector, region, scope)][base_year])
                             for scope in EScope.get_result_scopes()
                             # This only saves us from having data about sectorized alignments we might not need.  It doesn't affect the emissions being allocated (or not).
                             if (c.company_id, scope.name) in self.company_data._bm_allocation_index
                             for sector in sectors
                             if (sector, region, scope) in bm_ei_df_t.columns and historic_dict['+'.join([orig_id, sector])].emissions[scope.name]]
                sector_ei_df = pd.DataFrame(sector_ei, columns=['sector', 'scope', 'ei']).set_index(['sector'])
                sector_prod_df = pd.DataFrame([(sector, prod.value)
                                               for sector in sectors
                                               for prod in historic_dict['+'.join([orig_id, sector])].productions
                                               # FIXME: if we don't have proudction values for BASE_YEAR, this fails!  See 'US2333311072+Gas Utilities'
                                               if prod.year==base_year], columns=['sector', 'prod']).set_index('sector')
                sector_em_df = (sector_ei_df.join(sector_prod_df)
                                .assign(em=lambda x: x['ei']*x['prod'])
                                .set_index('scope', append=True)
                                .drop(columns=['ei', 'prod']))
                # Only now can we drop whatever is not in self.company_data._bm_allocation_index from sector_em_df
                if self.company_data._bm_allocation_index.empty:
                    # No allocations to make for any companies
                    continue
                to_allocate_idx = self.company_data._bm_allocation_index[self.company_data._bm_allocation_index.map(lambda x: x[0].startswith(orig_id))].map(lambda x: (x[0].split('+')[1], EScope[x[1]]))
                if to_allocate_idx.empty:
                    logger.info(f"Already allocated emissions for {orig_id} across {sectors}")
                    continue
                # FIXME: to_allocate_idx is missing S1S2S3 for US2091151041
                to_allocate_idx.names = ['sector','scope']
                try:
                    sector_em_df = sector_em_df.loc[sector_em_df.index.intersection(to_allocate_idx)].astype('pint[Mt CO2e]')
                except DimensionalityError:
                    # breakpoint()
                    assert False
                em_tot = sector_em_df.groupby('scope')['em'].sum()
                # The alignment calculation: Company Scope-Sector emissions = Total Company Scope emissions * (BM Scope Sector / SUM(All Scope Sectors of Company))
                aligned_em = [(sector, [(scope, list(map(lambda em: (em[0], em[1] * sector_em_df.loc[(sector, scope)].squeeze() / em_tot.loc[scope].squeeze()),
                                                         [(em.year, em.value) for em in historic_dict['+'.join([orig_id, sector])].emissions[scope.name]])))
                                        for scope in em_tot.index
                                        if em_tot.loc[scope].squeeze().m != 0.0])
                              for sector in sectors]

                # Having done all scopes and sectors for this company above, replace historic Em and EI data below
                for sector_aligned in aligned_em:
                    sector, scopes = sector_aligned
                    historic_sector = historic_dict['+'.join([orig_id, sector])]
                    # print(f"Historic {sector} initially\n{historic_sector.emissions}")
                    for scope_tuple in scopes:
                        scope, em_list = scope_tuple
                        setattr(historic_sector.emissions, scope.name,
                                list(map(lambda em: IEmissionRealization(year=em[0], value=em[1].to('Mt CO2e')), em_list)))
                        prod_list = historic_sector.productions
                        ei_list = list(map(lambda em_p: IEIRealization(year=em_p[0].year,
                                                                       value=Q_(np.nan, f"({em_p[0].value.u}) / ({em_p[1].value.u})") if em_p[1].value.m==0.0 else em_p[0].value/em_p[1].value),
                                           zip(historic_sector.emissions[scope.name], prod_list)))
                        setattr(historic_sector.emissions_intensities, scope.name, ei_list)
                    # print(f"Historic {sector} adjusted\n{historic_dict['+'.join([orig_id, sector])].emissions}")
            logger.info("Sector alignment complete")

        # If we are missing S3 (or other) data, fill in before projecting targets
        if new_ei_bm and self.estimate_missing_data is not None:
            logger.info(f"estimating missing data")
            for c in self.company_data._companies:
                self.estimate_missing_data(self, c)

        # Changes to production benchmark requires re-calculating targets (which are production-dependent)
        if new_production_bm:
            logger.info(f"projecting targets for {len(self.company_data._companies)} companies (times {len(EScope.get_scopes())} scopes times {self.company_data.projection_controls.TARGET_YEAR-self.company_data.projection_controls.BASE_YEAR} years)")
            self.company_data._calculate_target_projections(benchmark_projected_production, benchmarks_projected_ei)

        # If our benchmark is production-centric, migrate S3 data (including estimated S3 data) into S1S2
        # If we shift before we project, then S3 targets will not be projected correctly.
        if (new_ei_bm
            and getattr(benchmarks_projected_ei._EI_benchmarks, 'S1S2', None)
            and benchmarks_projected_ei._EI_benchmarks['S1S2'].production_centric):
            logger.info(
                f"Shifting S3 emissions data into S1 according to Production-Centric benchmark rules"
            )
            if self.orig_historic_data != {}:
                self._restore_historic_data()
            else:
                self._preserve_historic_data()
            for c in self.company_data._companies:
                if c.ghg_s3:
                    # For Production-centric and energy-only data (except for Cement), convert all S3 numbers to S1 numbers
                    if not ITR.isna(c.ghg_s3):
                        c.ghg_s1s2 = c.ghg_s1s2 + c.ghg_s3
                    c.ghg_s3 = None # Q_(0.0, c.ghg_s3.u)
                if c.historic_data:
                    def _adjust_historic_data(data, primary_scope_attr, data_adder):
                        if data[primary_scope_attr]:
                            pre_s3_data = [p for p in data[primary_scope_attr] if p.year <= data.S3[0].year]
                            if len(pre_s3_data)==0:
                                # Could not adjust
                                # breakpoint()
                                assert False
                                return
                            if len(pre_s3_data)>1:
                                pre_s3_data = list( map(lambda x: type(x)(year=x.year, value=data.S3[0].value * x.value / pre_s3_data[-1].value), pre_s3_data[:-1]) )
                                s3_data = pre_s3_data + data.S3
                            else:
                                s3_data = data.S3
                            setattr (data, primary_scope_attr, list( map(data_adder, data[primary_scope_attr], s3_data)))
                        else:
                            setattr (data, primary_scope_attr, data.S3)

                    if c.historic_data.emissions and c.historic_data.emissions.S3:
                        _adjust_historic_data(c.historic_data.emissions, 'S1', IEmissionRealization.add)
                        _adjust_historic_data(c.historic_data.emissions, 'S1S2', IEmissionRealization.add)
                        c.historic_data.emissions.S3 = []
                    if c.historic_data.emissions and c.historic_data.emissions.S1S2S3:
                        # assert c.historic_data.emissions.S1S2 == c.historic_data.emissions.S1S2S3
                        c.historic_data.emissions.S1S2S3 = []
                    if c.historic_data.emissions_intensities and c.historic_data.emissions_intensities.S3:
                        _adjust_historic_data(c.historic_data.emissions_intensities, 'S1', IEIRealization.add)
                        _adjust_historic_data(c.historic_data.emissions_intensities, 'S1S2', IEIRealization.add)
                        c.historic_data.emissions_intensities.S3 = []
                    if c.historic_data.emissions_intensities and c.historic_data.emissions_intensities.S1S2S3:
                        # assert c.historic_data.emissions_intensities.S1S2 == c.historic_data.emissions_intensities.S1S2S3
                        c.historic_data.emissions_intensities.S1S2S3 = []
                if c.projected_intensities and c.projected_intensities.S3:
                    def _adjust_trajectories(trajectories, primary_scope_attr):
                        if not trajectories[primary_scope_attr]:
                            setattr (trajectories, primary_scope_attr, trajectories.S3)
                        else:
                            if isinstance(trajectories.S3.projections, pd.Series):
                                trajectories[primary_scope_attr].projections = (
                                    trajectories[primary_scope_attr].projections.add(trajectories.S3.projections))
                            else:
                                # Should not be reached as we are using DF_ICompanyEIProjections consistently now
                                # breakpoint()
                                assert False
                                trajectories[primary_scope_attr].projections = list( map(ICompanyEIProjection.add, trajectories[primary_scope_attr].projections, trajectories.S3.projections) )
                    _adjust_trajectories(c.projected_intensities, 'S1')
                    _adjust_trajectories(c.projected_intensities, 'S1S2')
                    c.projected_intensities.S3 = None
                    if c.projected_intensities.S1S2S3:
                        # assert c.projected_intensities.S1S2.projections == c.projected_intensities.S1S2S3.projections
                        c.projected_intensities.S1S2S3 = None
                if c.projected_targets and c.projected_targets.S3:
                    # For production-centric benchmarks, S3 emissions are counted against S1 (and/or the S1 in S1+S2)
                    def _align_and_sum_projected_targets(targets, primary_scope_attr):
                        if targets[primary_scope_attr] is None:
                            raise AttributeError
                        primary_projections = targets[primary_scope_attr].projections
                        s3_projections = targets.S3.projections
                        if isinstance(s3_projections, pd.Series):
                            targets[primary_scope_attr].projections = (
                                # We should convert S3 data from benchmark-type to disclosed-type earlier in the chain
                                primary_projections + s3_projections.astype(primary_projections.dtype))
                        else:
                            # Should not be reached as we are using DF_ICompanyEIProjections consistently now
                            # breakpoint()
                            assert False
                            if primary_projections[0].year < s3_projections[0].year:
                                while primary_projections[0].year < s3_projections[0].year:
                                    primary_projections = primary_projections[1:]
                            elif primary_projections[0].year > s3_projections[0].year:
                                while primary_projections[0].year > s3_projections[0].year:
                                    s3_projections = s3_projections[1:]
                            targets[primary_scope_attr].projections = list( map(ICompanyEIProjection.add, primary_projections, s3_projections) )

                    if c.projected_targets.S1:
                        _align_and_sum_projected_targets (c.projected_targets, 'S1')
                    try:
                        # S3 projected targets may have been synthesized from a netzero S1S2S3 target and might need to be date-aligned with S1S2
                        _align_and_sum_projected_targets (c.projected_targets, 'S1S2')
                    except AttributeError:
                        if c.projected_targets.S2:
                            logger.warning(f"Scope 1+2 target projections should have been created for {c.company_id}; repairing")
                            if isinstance(c.projected_targets.S1.projections, pd.Series) and isinstance(c.projected_targets.S2.projections, pd.Series):
                                c.projected_targets.S1S2 = DF_ICompanyEIProjections(ei_metric = c.projected_targets.S1.ei_metric,
                                                                                 projections = c.projected_targets.S1.projections + c.projected_targets.S2.projections)
                            else:
                                c.projected_targets.S1S2 = ICompanyEIProjections(ei_metric = c.projected_targets.S1.ei_metric,
                                                                                 projections = list( map(ICompanyEIProjection.add, c.projected_targets.S1.projections, c.projected_targets.S2.projections) ))
                        else:
                            logger.warning(f"Scope 2 target projections missing from company with ID {c.company_id}; treating as zero")
                            if isinstance(c.projected_targets.S1.projections, pd.Series):
                                c.projected_targets.S1S2 = DF_ICompanyEIProjections(ei_metric = c.projected_targets.S1.ei_metric,
                                                                                    projections = c.projected_targets.S1.projections)
                            else:
                                c.projected_targets.S1S2 = ICompanyEIProjections(ei_metric = c.projected_targets.S1.ei_metric,
                                                                                 projections = c.projected_targets.S1.projections)
                        if c.projected_targets.S3:
                            _align_and_sum_projected_targets (c.projected_targets, 'S1S2')
                        else:
                            logger.warning(f"Scope 3 target projections missing from company with ID {c.company_id}; treating as zero")
                    except ValueError:
                        logger.error(f"S1+S2 targets not aligned with S3 targets for company with ID {c.company_id}; ignoring S3 data")
                    c.projected_targets.S3 = None
                if c.projected_targets and c.projected_targets.S1S2S3:
                    # assert c.projected_targets.S1S2 == c.projected_targets.S1S2S3
                    c.projected_targets.S1S2S3 = None
        elif new_prod_centric and self.orig_historic_data != {}:
            # Switch to non-product-centric benchmark of this version.
            self._restore_historic_data()

        # Set scope information based on what company reports and what benchmark requres
        # benchmarks_projected_ei._EI_df_t makes life a bit easier...
        missing_company_scopes = []
        for c in self.company_data._companies:
            region = c.region
            try:
                bm_company_sector_region = benchmarks_projected_ei._EI_df_t[(c.sector, region)]
            except KeyError:
                try:
                    region = 'Global'
                    bm_company_sector_region = benchmarks_projected_ei._EI_df_t[(c.sector, region)]
                except KeyError:
                    missing_company_scopes.append(c.company_id)
                    continue
            scopes = benchmarks_projected_ei._EI_df_t[(c.sector, region)].columns.tolist()
            if len(scopes) == 1:
                self.company_scope[c.company_id] = scopes[0]
                continue
            for scope in EScope.get_result_scopes():
                if scope in scopes:
                    self.company_scope[c.company_id] = scope
                    break
            if c.company_id not in self.company_scope:
                missing_company_scopes.append(c.company_id)

        if missing_company_scopes:
            logger.warning(
                f"The following companies do not disclose scope data required by benchmark and will be not be analyzed: {missing_company_scopes}"
            )

    def update_trajectories(self):
        """
        Update the trajectory calculations after changing global ProjectionControls.  Production and EI benchmarks remain the same.
        """
        # We cannot only update trajectories without regard for all that depend on those trajectories
        # For example, different benchmarks may have different scopes defined, units for benchmarks, etc.
        logger.info(f"re-calculating trajectories for {len(self.company_data._companies)} companies\n    (times {len(EScope.get_scopes())} scopes times {self.company_data.projection_controls.TARGET_YEAR-self.company_data.projection_controls.BASE_YEAR} years)")
        for company in self.company_data._companies:
            company.projected_intensities = None
        self.company_data._validate_projected_trajectories(self.company_data._companies, self.benchmarks_projected_ei._EI_df_t)


    def estimate_missing_s3_data(self, company: ICompanyData) -> None:
        # We need benchmark data to estimate S3 from projected_intensities (which go back in time to BASE_YEAR).
        # We don't need to estimate further back than that, as we don't rewrite values stored in historic_data.
        # Benchmarks that don't have S3 emissions (such as TPI for Electricity Utilities) take this early return
        if (company.projected_intensities.S3
            or not self.benchmarks_projected_ei
            or not self.benchmarks_projected_ei._EI_benchmarks.S3):
            return

        # This is an estimation function, not a mathematical processing function.
        # It won't solve S3 = S1S2S3 - S1S2 (which should be done elsewhere)
        sector = company.sector
        region = company.region
        if (sector, region) in self.benchmarks_projected_ei._EI_df_t.columns:
            pass
        elif (sector, "Global") in self.benchmarks_projected_ei._EI_df_t.columns:
            region = "Global"
        else:
            return
        if (sector, region, EScope.S3) not in self.benchmarks_projected_ei._EI_df_t.columns:
            if sector=='Construction Buildings':
                # Construction Buildings don't have an S3 scope defined
                return
            else:
                # Some benchmarks don't include S3 for all sectors; so nothing to estimate
                return
        else:
            bm_ei_s3 = self.benchmarks_projected_ei._EI_df_t[(sector, region, EScope.S3)]
        if (sector, region, EScope.S1S2) in self.benchmarks_projected_ei._EI_df_t.columns:
            # If we have only S1S2S3 emissions, we can "allocate" them according to the benchmark's allocation
            bm_ei_s1s2 = self.benchmarks_projected_ei._EI_df_t[(sector, region, EScope.S1S2)]
        else:
            bm_ei_s1s2 = None

        if company.projected_intensities.S1S2S3:
            assert company.projected_intensities.S1S2 == None
            assert company.projected_intensities.S1 == None
            ei_metric = company.projected_intensities.S1S2S3.ei_metric
            s1s2_projections = company.projected_intensities.S1S2S3.projections * bm_ei_s1s2/(bm_ei_s1s2+bm_ei_s3)
            s3_projections = company.projected_intensities.S1S2S3.projections * bm_ei_s3/(bm_ei_s1s2+bm_ei_s3)
            if ITR.HAS_UNCERTAINTIES:
                nominal_s3 = ITR.nominal_values(s3_projections.pint.quantity.m)
                std_dev_s3 = ITR.uarray(np.zeros(len(nominal_s3)), nominal_s3)
                s1s2_projections = pd.Series(
                    data=PA_(s1s2_projections.pint.quantity.m + std_dev_s3, dtype=s1s2_projections.dtype),
                    index=s1s2_projections.index,
                )
                s3_projections = pd.Series(
                    data=PA_(s3_projections.pint.quantity.m + std_dev_s3, dtype=s3_projections.dtype),
                    index=s3_projections.index,
                )
            company.projected_intensities.S1S2 = DF_ICompanyEIProjections(ei_metric=ei_metric, projections=s1s2_projections)
            company.projected_intensities.S3 = DF_ICompanyEIProjections(ei_metric=ei_metric, projections=s3_projections)
            company.ghg_s1s2 = (s1s2_projections[self.company_data.projection_controls.BASE_YEAR] * company.base_year_production).to('t CO2e')
        else:
            # Penalize non-disclosure by assuming 2x aligned S3 emissions.  That's still likely undercounting, because
            # most non-disclosing companies are nowhere near the reduction rates of the benchmarks.
            # It would be lovely to use S1S2 or S1 data to inform S3, but that likely adds error on top of error
            assert company.projected_intensities.S1S2S3 == None
            ei_metric = str(bm_ei_s3.dtype.units)
            # If we don't have uncertainties, ITR.ufloat just returns the nom value 2.0
            s3_projections = bm_ei_s3 * ITR.ufloat(2.0, 1.0)
            company.projected_intensities.S3 = DF_ICompanyEIProjections(ei_metric=ei_metric,
                                                                        projections=s3_projections)
            if company.projected_intensities.S1S2 is not None:
                try:
                    company.projected_intensities.S1S2S3 = DF_ICompanyEIProjections(
                        ei_metric=ei_metric,
                        # Mismatched dimensionalities are not automatically converted
                        projections=s3_projections+company.projected_intensities.S1S2.projections.astype(f"pint[{ei_metric}]"),
                    )
                except DimensionalityError:
                    logger.error(f"Company {company.company_id}'s S1+S2 intensity units "
                                 f"({company.projected_intensities.S1S2.projections.dtype})"
                                 f"are not compatible with benchmark units ({ei_metric})")

        company.ghg_s3 = (s3_projections[self.company_data.projection_controls.BASE_YEAR] * company.base_year_production).to('t CO2e')
        logger.info(f"Added S3 estimates for {company.company_id} (sector = {sector}, region = {region})")


    @classmethod
    def _process_company_data(
            cls,
            df_company_data: pd.DataFrame,
            projected_production: pd.DataFrame,
            projected_trajectories: pd.DataFrame,
            projected_targets: pd.DataFrame,
            base_year: int,
            target_year: int,
            budgeted_ei: pd.DataFrame,
            benchmark_temperature: quantity('delta_degC'),
            global_budget: EmissionsQuantity,
    ) -> pd.DataFrame:
        # trajectories are projected from historic data and we are careful to fill all gaps between historic and projections
        # FIXME: we just computed ALL company data above into a dataframe.  Why not use that?  Answer: because the following is inscrutible
        # (lambda xx: pd.DataFrame(data=list(xx.map(lambda x: { 'scope': x.name } | x.to_dict())), index=xx.index)) \
        #     (df_company_data.projected_intensities
        #      .map(lambda x: [pd.Series(x[scope]['projections'], name=getattr(EScope, scope))
        #                      for scope in ['S1', 'S1S2', 'S3', 'S1S2S3']
        #                      if x[scope] is not None]).explode()).set_index('scope', append=True)

        # If we have excess projections (compared to projected_production), _get_cumulative_emissions will drop them
        df_trajectory = DataWarehouse._get_cumulative_emissions(
            projected_ei=projected_trajectories,
            projected_production=projected_production)

        # Ensure we haven't set any targets for scopes we are not prepared to deal with
        projected_targets = projected_targets.loc[projected_production.index.intersection(projected_targets.index)]
        # Fill in ragged left edge of projected_targets with historic data, interpolating where we need to
        for year_col, company_ei_data in projected_targets.items():
            # company_ei_data is an unruly collection of unit types, so need to check NaN values row by row
            mask = company_ei_data.apply(lambda x: ITR.isna(x))
            if mask.all():
                # No sense trying to do anything with left-side all-NaN columns
                projected_targets = projected_targets.drop(columns=year_col)
                continue
            if mask.any():
                projected_targets.loc[mask[mask].index, year_col] = projected_trajectories.loc[mask[mask].index, year_col]
            else:
                break

        df_target = DataWarehouse._get_cumulative_emissions(
            projected_ei=projected_targets,
            projected_production=projected_production)
        df_budget = DataWarehouse._get_cumulative_emissions(
            projected_ei=budgeted_ei,
            projected_production=projected_production)
        base_year_scale = df_trajectory.loc[df_budget.index][base_year].mul(
            df_budget[base_year].map(lambda x: Q_(0.0, f"1/({x.u})") if x.m==0.0 else 1/x))
        df_scaled_budget = df_budget.mul(base_year_scale, axis=0)
        # FIXME: we calculate exceedance only against df_budget, not also df_scaled_budget
        # df_trajectory_exceedance = self._get_exceedance_year(df_trajectory, df_budget, self.company_data.projection_controls.TARGET_YEAR, None)
        # df_target_exceedance = self._get_exceedance_year(df_target, df_budget, self.company_data.projection_controls.TARGET_YEAR, None)
        df_trajectory_exceedance = DataWarehouse._get_exceedance_year(df_trajectory, df_budget, base_year, target_year, target_year)
        df_target_exceedance = DataWarehouse._get_exceedance_year(df_target, df_budget, base_year, target_year, target_year)
        df_scope_data = pd.concat([df_trajectory.iloc[:, -1].rename(ColumnsConfig.CUMULATIVE_TRAJECTORY),
                                   df_target.iloc[:, -1].rename(ColumnsConfig.CUMULATIVE_TARGET),
                                   df_budget.iloc[:, -1].rename(ColumnsConfig.CUMULATIVE_BUDGET),
                                   df_scaled_budget.iloc[:, -1].rename(ColumnsConfig.CUMULATIVE_SCALED_BUDGET),
                                   df_trajectory_exceedance.rename(f"{ColumnsConfig.TRAJECTORY_EXCEEDANCE_YEAR}"),
                                   df_target_exceedance.rename(f"{ColumnsConfig.TARGET_EXCEEDANCE_YEAR}")],
                                  axis=1)
        df_company_data = df_company_data.join(df_scope_data).reset_index('scope')
        na_company_mask = df_company_data.scope.isna()
        if na_company_mask.any():
            # Happens when the benchmark doesn't cover the company's supplied scopes at all
            logger.warning(
                f"Dropping companies with no scope data: {df_company_scope[na_company_mask].index.get_level_values(level='company_id').to_list()}"
            )
            df_company_data = df_company_data[~na_company_mask]
        df_company_data[ColumnsConfig.BENCHMARK_GLOBAL_BUDGET] = \
            pd.Series(PA_([global_budget.m] * len(df_company_data), dtype=str(global_budget.u)),
                      index=df_company_data.index)
        # ICompanyAggregates wants this Quantity as a `str`
        df_company_data[ColumnsConfig.BENCHMARK_TEMP] = [str(benchmark_temperature)] * len(df_company_data)
        return df_company_data


    def get_preprocessed_company_data(self, company_ids: List[str]) -> List[ICompanyAggregates]:
        """
        Get all relevant data for a list of company ids. This method should return a list of ICompanyAggregates
        instances.

        :param company_ids: A list of company IDs (ISINs)
        :return: A list containing the company data and additional precalculated fields
        """

        company_data = self.company_data.get_company_data(company_ids)
        df_company_data = pd.DataFrame.from_records([dict(c) for c in company_data]).set_index(self.column_config.COMPANY_ID, drop=False)
        valid_company_ids = df_company_data.index.to_list()

        # Why does the following create ICompanyData?  Because get_company_fundamentals is getting base_year_production, ghg_s1s2, and ghg_s3 the hard way
        company_info_at_base_year = self.company_data.get_company_intensity_and_production_at_base_year(valid_company_ids)

        with warnings.catch_warnings():
            warnings.simplefilter("ignore")
            # See https://github.com/hgrecco/pint-pandas/issues/128
            projected_production = self.benchmark_projected_production.get_company_projected_production(
                company_info_at_base_year)
            target_year_loc = projected_production.columns.get_loc(self.company_data.projection_controls.TARGET_YEAR)
            projected_production = projected_production.iloc[:, 0:target_year_loc+1]

        df_company_data = self._process_company_data(
            df_company_data,
            projected_production=projected_production,
            projected_trajectories=self.company_data.get_company_projected_trajectories(valid_company_ids),
            projected_targets=self.company_data.get_company_projected_targets(valid_company_ids),
            base_year=self.company_data.projection_controls.BASE_YEAR,
            target_year=self.company_data.projection_controls.TARGET_YEAR,
            budgeted_ei=self.benchmarks_projected_ei.get_SDA_intensity_benchmarks(company_info_at_base_year),
            benchmark_temperature=self.benchmarks_projected_ei.benchmark_temperature,
            global_budget=self.benchmarks_projected_ei.benchmark_global_budget)

        companies = df_company_data.to_dict(orient="records")
        # This was WICKED SLOW: aggregate_company_data = [ICompanyAggregates.parse_obj(company) for company in companies]
        aggregate_company_data = [ICompanyAggregates.from_ICompanyData(company, scope_company_data)
                                  for company in company_data
                                  for scope_company_data in df_company_data.loc[[company.company_id]][[
                                          'cumulative_budget', 'cumulative_scaled_budget', 'cumulative_trajectory', 'cumulative_target',
                                          'benchmark_temperature', 'benchmark_global_budget', 'scope',
                                          'trajectory_exceedance_year', 'target_exceedance_year',
                                  ]].to_dict(orient="records")]
        return aggregate_company_data

    def _convert_df_to_model(self, df_company_data: pd.DataFrame) -> List[ICompanyAggregates]:
        """
        transforms Dataframe Company data and preprocessed values into list of ICompanyAggregates instances

        :param df_company_data: pandas Dataframe with targets
        :return: A list containing the targets
        """
        df_company_data = df_company_data.where(pd.notnull(df_company_data), None).replace(
            {np.nan: None})  # set NaN to None since NaN is float instance
        companies_data_dict = df_company_data.to_dict(orient="records")
        model_companies: List[ICompanyAggregates] = []
        for company_data in companies_data_dict:
            try:
                model_companies.append(ICompanyAggregates.parse_obj(company_data))
            except ValidationError:
                logger.warning(
                    "(one of) the input(s) of company %s is invalid and will be skipped" % company_data[
                        self.column_config.COMPANY_NAME])
                pass
        return model_companies

    @classmethod
    def _get_cumulative_emissions(cls, projected_ei: pd.DataFrame, projected_production: pd.DataFrame) -> pd.DataFrame:
        """
        get the weighted sum of the projected emission
        :param projected_ei: Rows of projected emissions intensities indexed by (company_id, scope)
        :param projected_production: Rows of projected production amounts indexed by (company_id, scope)
        :return: cumulative emissions, by year, based on weighted sum of emissions intensity * production
        """

        # The old and slow way:
        # projected_ei_t = asPintDataFrame(projected_ei.T)
        # projected_prod_t = asPintDataFrame(projected_production.T)
        # projected_emissions_t = projected_ei_t.mul(projected_prod_t.loc[projected_ei_t.index, projected_ei.T.columns])
        # cumulative_emissions = projected_emissions_t.T.cumsum(axis=1).astype('pint[Mt CO2]')

        # Ensure that projected_production is ordered the same as projected_ei, preserving order of projected_ei
        # projected_production is constructed to be limited to the years we want to analyze
        proj_prod_t = asPintDataFrame(projected_production.loc[projected_ei.index].T)
        # Limit projected_ei to the year range of projected_production
<<<<<<< HEAD
        proj_ei_t = asPintDataFrame(projected_ei[proj_prod_t.index].T)
        units_CO2e = 't CO2e'
        proj_CO2e_m_t = proj_prod_t.combine(
            proj_ei_t,
            lambda prod, ei: asPintSeries(ITR.data.osc_units.align_production_to_bm(prod, ei).mul(ei)).pint.m_as(units_CO2e))
        if ITR.HAS_UNCERTAINTIES:
            # Normalize uncertain NaNs...FIXME: should we instead allow and accept nan+/-nan?
            proj_CO2e_m_t[proj_CO2e_m_t.applymap(lambda x: isinstance(x, ITR.UFloat) and ITR.isnan(x))] = ITR._ufloat_nan
            # Sum both the nominal and std_dev values, because these series are completely correlated
            nom_CO2e_t = proj_CO2e_m_t.apply(ITR.nominal_values).cumsum()
            err_CO2e_t = proj_CO2e_m_t.apply(ITR.std_devs).cumsum()
=======
        projected_ei = projected_ei[projected_production.columns]
        # As per Pint performance recommendations, compute using magnitudes when we have certainty about unit scaling
        # Heterogeneous rows (such as `t CO2/MWh * MWh` and `Mt CO2/GJ * GJ` are all converted to `t CO2e` (with scaling)
        projected_CO2e_t = projected_ei.T.combine(
            projected_production.T,
            lambda ei, pp: ((ei_pint:=asPintSeries(ei, errors='raise')).pint.m
                            * (pp_pint:=asPintSeries(pp, errors='raise')).pint.m
                            * Q_(1, ei_pint.iloc[0].u * pp_pint.iloc[0].u).to('t CO2e').m))
        if ITR.HAS_UNCERTAINTIES:
            # Sum both the nominal and std_dev values, because these series are completely correlated
            # Note that NaNs in this dataframe will be nan+/-nan, showing up in both nom and err
            nom_CO2e_t = projected_CO2e_t.apply(lambda x: ITR.nominal_values(x)).cumsum()
            err_CO2e_t = projected_CO2e_t.apply(lambda x: ITR.std_devs(x)).cumsum()
>>>>>>> 8c46936c
            cumulative_emissions_t = nom_CO2e_t.combine(err_CO2e_t, ITR.recombine_nom_and_std)
        else:
            cumulative_emissions_t = proj_CO2e_m_t.cumsum()
        return cumulative_emissions_t.T.astype(f"pint[{units_CO2e}]")

    @classmethod
    def _get_exceedance_year(self, df_subject: pd.DataFrame, df_budget: pd.DataFrame, base_year: int, target_year: int, budget_year: int=None) -> pd.Series:
        """
        :param df_subject: DataFrame of cumulative emissions values over time
        :param df_budget: DataFrame of cumulative emissions budget allowed over time
        :param budget_year: if not None, set the exceedence budget to that year; otherwise budget starts low and grows year-by-year
        :return: The furthest-out year where df_subject < df_budget, or np.nan if none

        Where the (df_subject-aligned) budget defines a value but df_subject doesn't have a value, return pd.NA
        Where the benchmark (df_budget) fails to provide a metric for the subject scope, return no rows
        """
        missing_subjects = df_budget.index.difference(df_subject.index)
        aligned_rows = df_budget.index.intersection(df_subject.index)
        # idxmax returns the first maximum of a series, but we want the last maximum of a series
        # Reversing the columns, the maximum remains the maximum, but the "first" is the furthest-out year

        df_subject = df_subject.loc[aligned_rows, ::-1].pint.dequantify()
        df_budget = df_budget.loc[aligned_rows, ::-1].pint.dequantify()
        # units are embedded in the column multi-index, so this check validates dequantify operation post-hoc
        assert (df_subject.columns == df_budget.columns).all()
        if budget_year:
            df_exceedance_budget = pd.DataFrame({(year, units): df_budget[(budget_year, units)]
                                                 for year, units in df_budget.columns if year < budget_year })
            df_budget.update(df_exceedance_budget)
        # pd.where operation requires DataFrames to be aligned
        df_aligned = df_subject.where(df_subject <= df_budget)
        # Drop the embedded units from the multi-index and find the first (meaning furthest-out) date of alignment
        df_aligned = df_aligned.droplevel(1, axis=1).apply(lambda x: x.first_valid_index(), axis=1)

        if len(missing_subjects):
            df_aligned = pd.concat([df_aligned,
                                    pd.Series(data=[pd.NA] * len(missing_subjects),
                                              index=missing_subjects)])
        df_exceedance = df_aligned.map(lambda x: base_year if ITR.isna(x)
                                       else pd.NA if x>=target_year
                                       else x).astype('Int64')
        return df_exceedance<|MERGE_RESOLUTION|>--- conflicted
+++ resolved
@@ -640,37 +640,20 @@
         # projected_production is constructed to be limited to the years we want to analyze
         proj_prod_t = asPintDataFrame(projected_production.loc[projected_ei.index].T)
         # Limit projected_ei to the year range of projected_production
-<<<<<<< HEAD
         proj_ei_t = asPintDataFrame(projected_ei[proj_prod_t.index].T)
         units_CO2e = 't CO2e'
         proj_CO2e_m_t = proj_prod_t.combine(
             proj_ei_t,
             lambda prod, ei: asPintSeries(ITR.data.osc_units.align_production_to_bm(prod, ei).mul(ei)).pint.m_as(units_CO2e))
         if ITR.HAS_UNCERTAINTIES:
-            # Normalize uncertain NaNs...FIXME: should we instead allow and accept nan+/-nan?
-            proj_CO2e_m_t[proj_CO2e_m_t.applymap(lambda x: isinstance(x, ITR.UFloat) and ITR.isnan(x))] = ITR._ufloat_nan
-            # Sum both the nominal and std_dev values, because these series are completely correlated
-            nom_CO2e_t = proj_CO2e_m_t.apply(ITR.nominal_values).cumsum()
-            err_CO2e_t = proj_CO2e_m_t.apply(ITR.std_devs).cumsum()
-=======
-        projected_ei = projected_ei[projected_production.columns]
-        # As per Pint performance recommendations, compute using magnitudes when we have certainty about unit scaling
-        # Heterogeneous rows (such as `t CO2/MWh * MWh` and `Mt CO2/GJ * GJ` are all converted to `t CO2e` (with scaling)
-        projected_CO2e_t = projected_ei.T.combine(
-            projected_production.T,
-            lambda ei, pp: ((ei_pint:=asPintSeries(ei, errors='raise')).pint.m
-                            * (pp_pint:=asPintSeries(pp, errors='raise')).pint.m
-                            * Q_(1, ei_pint.iloc[0].u * pp_pint.iloc[0].u).to('t CO2e').m))
-        if ITR.HAS_UNCERTAINTIES:
             # Sum both the nominal and std_dev values, because these series are completely correlated
             # Note that NaNs in this dataframe will be nan+/-nan, showing up in both nom and err
-            nom_CO2e_t = projected_CO2e_t.apply(lambda x: ITR.nominal_values(x)).cumsum()
-            err_CO2e_t = projected_CO2e_t.apply(lambda x: ITR.std_devs(x)).cumsum()
->>>>>>> 8c46936c
-            cumulative_emissions_t = nom_CO2e_t.combine(err_CO2e_t, ITR.recombine_nom_and_std)
+            nom_CO2e_m_t = proj_CO2e_m_t.apply(ITR.nominal_values).cumsum()
+            err_CO2e_m_t = proj_CO2e_m_t.apply(ITR.std_devs).cumsum()
+            cumulative_emissions_m_t = nom_CO2e_m_t.combine(err_CO2e_m_t, ITR.recombine_nom_and_std)
         else:
-            cumulative_emissions_t = proj_CO2e_m_t.cumsum()
-        return cumulative_emissions_t.T.astype(f"pint[{units_CO2e}]")
+            cumulative_emissions_m_t = proj_CO2e_m_t.cumsum()
+        return cumulative_emissions_m_t.T.astype(f"pint[{units_CO2e}]")
 
     @classmethod
     def _get_exceedance_year(self, df_subject: pd.DataFrame, df_budget: pd.DataFrame, base_year: int, target_year: int, budget_year: int=None) -> pd.Series:
