--- conflicted
+++ resolved
@@ -11,14 +11,9 @@
 from typing import List, Type, Dict
 
 import ITR
-<<<<<<< HEAD
-from ITR.data.osc_units import ureg, Q_, PA_, asPintDataFrame, asPintSeries, PintType, EI_Metric, \
-    align_production_to_bm
-=======
 from . import ureg, Q_, PA_
-from ITR.data.osc_units import asPintDataFrame, asPintSeries, EI_Metric
+from ITR.data.osc_units import asPintDataFrame, asPintSeries, EI_Metric, align_production_to_bm
 from pint_pandas import PintType
->>>>>>> 8c46936c
 
 from ITR.configs import ColumnsConfig, VariablesConfig, ProjectionControls, LoggingConfig
 
