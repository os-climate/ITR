--- conflicted
+++ resolved
@@ -436,21 +436,12 @@
     target_base_year_unit: str
     target_reduction_pct: float
 
-<<<<<<< HEAD
-<<<<<<< HEAD
-=======
-=======
->>>>>>> 85f027c7
     @root_validator
     def must_be_greater_than_2022(cls, v):
         if v['target_end_year'] < 2023:
             raise ValueError(f"Scope {v['target_scope']}: Target end year ({v['target_end_year']}) must be greater than 2022")
         return v
 
-<<<<<<< HEAD
->>>>>>> Initial Scope 3 support aligned with OECM 2.0
-=======
->>>>>>> 85f027c7
 
 class ICompanyData(PintModel):
     company_name: str
