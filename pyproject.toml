[project]
name = "ITR"
version = "v1.1.10"
description = "Assess the temperature alignment of current targets, commitments, and investment and lending portfolios."
authors = [
  { name = "Michael Tiemann", email = "72577720+MichaelTiemannOSC@users.noreply.github.com" },
]
<<<<<<< HEAD
requires-python = "<3.13,>=3.10"
=======
requires-python = ">=3.10"
>>>>>>> bac7c15f
readme = "README.md"
license = { text = "Apache-2.0" }
keywords = ["Climate", "ITR", "Finance"]

classifiers = [
  "Intended Audience :: Developers",
  "Intended Audience :: Science/Research",
  "License :: OSI Approved :: Apache Software License",
  "Operating System :: MacOS",
  "Operating System :: Microsoft :: Windows",
  "Operating System :: Unix",
  "Programming Language :: Python",
  "Programming Language :: Python :: 3",
  "Programming Language :: Python :: 3 :: Only",
  "Programming Language :: Python :: 3.12",
  "Programming Language :: Python :: 3.11",
  "Programming Language :: Python :: 3.10",
  "Topic :: Office/Business :: Financial",
  "Topic :: Scientific/Engineering",
  "Topic :: Software Development",
]

dependencies = [
    "autoapi>=2.0.1",
    "fastparquet>=2024.2.0",
    "numpy==1.26.2",
    "openpyxl==3.1.2",
    "openscm-units==0.6.1",
    "orca==1.8",
    "osc-ingest-tools>=v0.5.5",
    "pandas>=2.2.1",
    "pip>=23.1.2",
    "Pint>=0.23",
    "Pint-Pandas<0.6.1",
    "psutil==5.9.5",
    "pydantic>=2.7.1",
    "pygithub==1.55",
    "pyproject-hooks==1.1.0",
    "pytest==8.1.1",
    "python-dotenv==1.0.0",
    "setuptools>=65.7.0",
    "sphinx<8,>=6",
    "sphinx-autoapi>=2.0.1",
    "sphinx-autodoc-typehints",
    "sphinx-rtd-theme",
    "SQLAlchemy>=2.0.29",
    "tables>=3.8.0",
    "trino==0.328.0",
    "wheel>=0.41.0",
    "xlrd==2.0.1",
    "mypy-boto3-s3>=1.33.2",
    "boto3-stubs-lite>=1.33.13",
    "globalwarmingpotentials>=0.9.4",
]

[tool.setuptools.package-data]
itr = [
      "py.typed"
      ]

[project.urls]
Homepage = "https://github.com/os-climate/ITR"
Repository = "https://github.com/os-climate/ITR"
Downloads = "https://github.com/os-climate/ITR/releases"
"Bug Tracker" = "https://github.com/os-climate/ITR/issues"
Documentation = "https://github.com/os-climate/ITR/tree/main/docs"
"Source Code" = "https://github.com/os-climate/ITR"

[build-system]
requires = ["pdm-backend"]
build-backend = "pdm.backend"

[tool.pdm.version]
source = "scm"

[tool.pdm.scripts]
pre_release = "scripts/dev-versioning.sh"
release = "scripts/release-versioning.sh"
test = "pytest"
tox = "tox"
docs = { shell = "cd docs && mkdocs serve", help = "Start the dev server for doc preview" }
lint = "pre-commit run --all-files"
complete = { call = "tasks.complete:main", help = "Create autocomplete files for bash and fish" }

[tool.pdm.dev-dependencies]
test = ["pdm[pytest]", "pytest-cov"]
tox = ["tox", "tox-pdm>=0.5"]
docs = ["sphinx>=7.2.6", "sphinx-copybutton>=0.5.2"]
dev = ["tox>=4.11.3", "tox-pdm>=0.7.0"]
lint = ["pre-commit"]

[tool.pytest.ini_options]
testpaths = [
    "test/",
]
addopts = "--cov --cov-report html --cov-report term-missing --cov-fail-under 70"

[tool.black]
line-length = 120

[tool.isort]
profile = "black"

[tool.flake8]
max-line-length = "120"
extend-ignore = [
  "E501",
]

[tool.mypy]
ignore_missing_imports = true

[tool.coverage.run]
source = ["src"]
omit = ["test/*"]
# relative_files = true

[tool.ruff.lint]
extend-fixable = [
    # Instead of trailing-whitespace
    "W291", "W293"
    ]

extend-select = [
    # Instead of pydocstyle
    "D",
    #Instead of flake8
    "E", "F","B",
    # Instead of pep8-naming
    "N",
    # Instead of flake8-debugger or debug-statements
    "T10",
]

ignore = [
    "B006",
    "B007",
    "B008",
    "B011",
    "B023",
    "B024",
    "B026",
    "B027",
    "B028",
    "B904",
    "D100",
    "D101",
    "D102",
    "D103",
    "D105",
    "D107",
    "D205",
    "D400",
    "D401",
    "D404",
    "D415",
    "D419",
    "E501",
    "E721",
    "F841",
    "N801",
    "N802",
    "N803",
    "N804",
    "N805",
    "N806",
    "N807",
    "N814",
    "N815",
    "N816",
    "N999",
]<|MERGE_RESOLUTION|>--- conflicted
+++ resolved
@@ -5,11 +5,7 @@
 authors = [
   { name = "Michael Tiemann", email = "72577720+MichaelTiemannOSC@users.noreply.github.com" },
 ]
-<<<<<<< HEAD
 requires-python = "<3.13,>=3.10"
-=======
-requires-python = ">=3.10"
->>>>>>> bac7c15f
 readme = "README.md"
 license = { text = "Apache-2.0" }
 keywords = ["Climate", "ITR", "Finance"]
