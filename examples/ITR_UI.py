--- conflicted
+++ resolved
@@ -40,23 +40,7 @@
 import sys
 import argparse
 
-<<<<<<< HEAD
-=======
-# Initial calculations
-
-
-examples_dir = ''  # 'examples'
-data_dir = "data"
-data_json_units_dir = "json-units"
-root = os.path.abspath('')
-
-# Set input filename (from commandline or default)
-parser = argparse.ArgumentParser()
-parser.add_argument('-file')
-args = parser.parse_args()
-company_data_path = args.file or os.path.join(root, examples_dir, data_dir, "20220720 ITR Tool Sample Data.xlsx")
-
->>>>>>> 60edd014
+
 logger = logging.getLogger(__name__)
 logger.setLevel(logging.INFO)
 
@@ -66,7 +50,6 @@
 logger.addHandler(stream_handler)
 
 logger.info("Start!")
-
 
 
 # Set input filename (from commandline or default)
@@ -662,7 +645,6 @@
                                              scopes=[EScope.S1S2],
                                              aggregation_method=agg_method)  # Options for the aggregation method are WATS, TETS, AOTS, MOTS, EOTS, ECOTS, and ROTS
         aggregated_scores = temperature_score.aggregate_scores(filt_df)
-<<<<<<< HEAD
         if aggregated_scores.long.S1S2:
             agg_s1s2 = [agg_method.value,aggregated_scores.long.S1S2.all.score]
         else:
@@ -673,9 +655,6 @@
             agg_s3 = []
     
         return agg_s1s2 + agg_s3
-=======
-        return [agg_method.value, aggregated_scores.long.S1S2.all.score]
->>>>>>> 60edd014
 
     agg_temp_scores = [agg_score(i) for i in PortfolioAggregationMethod]
     methods, scores = list(map(list, zip(*agg_temp_scores)))
@@ -740,22 +719,12 @@
         fig1, fig5,
         heatmap_fig, high_score_fig,
         port_score_diff_methods_fig,
-<<<<<<< HEAD
         "{:.2f}".format(scores), # fake for spinner
         "{:.2f}".format(scores), # portfolio score
         {'color': 'ForestGreen'} if scores < 2 else {'color': 'Red'}, # conditional color
         str(round((filt_df.company_ev_plus_cash.sum())/10**9,0)), # sum of total EVIC for companies in portfolio
         str(round((filt_df.investment_value.sum())/10**6,1)), # portfolio notional
         str(len(filt_df)), # num of companies
-=======
-        "{:.2f}".format(aggregated_scores.long.S1S2.all.score.m),  # fake for spinner
-        "{:.2f}".format(aggregated_scores.long.S1S2.all.score.m),  # portfolio score
-        {'color': 'ForestGreen'} if aggregated_scores.long.S1S2.all.score.m < 2 else {'color': 'Red'},
-        # conditional color
-        str(round((filt_df.company_ev_plus_cash.sum()) / 10 ** 9, 0)),  # sum of total EVIC for companies in portfolio
-        str(round((filt_df.investment_value.sum()) / 10 ** 6, 1)),  # portfolio notional
-        str(len(filt_df)),  # num of companies
->>>>>>> 60edd014
         dbc.Table.from_dataframe(df_for_output_table,
                                  striped=True,
                                  bordered=True,
